--- conflicted
+++ resolved
@@ -24,11 +24,18 @@
 	@$(ZTEST) -V
 	@$(ZFS) -u
 	@echo
-<<<<<<< HEAD
+	@echo
+	@echo -n "===================================="
+	@echo -n " ZCONFIG "
+	@echo    "===================================="
+	@echo
+	@$(ZCONFIG)
+	@echo
 	@echo -n "===================================="
 	@echo -n " ZPIOS "
 	@echo    "===================================="
 	@echo
+	@$(ZFS)
 	@$(ZPIOS) -c file-raid0  -t tiny
 	@$(ZPIOS) -c file-raid10 -t tiny | tail -1
 	@$(ZPIOS) -c file-raidz  -t tiny | tail -1
@@ -37,14 +44,5 @@
 	@$(ZPIOS) -c lo-raid10   -t tiny | tail -1
 	@$(ZPIOS) -c lo-raidz    -t tiny | tail -1
 	@$(ZPIOS) -c lo-raidz2   -t tiny | tail -1
-	@echo
-	@$(ZFS) -vu
-=======
-	@echo
-	@echo -n "===================================="
-	@echo -n " ZCONFIG "
-	@echo    "===================================="
-	@echo
-	@$(ZCONFIG)
-	@echo
->>>>>>> 0efea24e
+	@$(ZFS) -u
+	@echo