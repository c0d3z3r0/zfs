--- conflicted
+++ resolved
@@ -24,12 +24,9 @@
  * Use is subject to license terms.
  */
 
-<<<<<<< HEAD
 #ifdef _KERNEL
 
-=======
 #include <sys/zio.h>
->>>>>>> 812761ea
 #include <sys/spa.h>
 #include <sys/sunddi.h>
 
