/*
 * CDDL HEADER START
 *
 * The contents of this file are subject to the terms of the
 * Common Development and Distribution License (the "License").
 * You may not use this file except in compliance with the License.
 *
 * You can obtain a copy of the license at usr/src/OPENSOLARIS.LICENSE
 * or http://www.opensolaris.org/os/licensing.
 * See the License for the specific language governing permissions
 * and limitations under the License.
 *
 * When distributing Covered Code, include this CDDL HEADER in each
 * file and include the License file at usr/src/OPENSOLARIS.LICENSE.
 * If applicable, add the following below this CDDL HEADER, with the
 * fields enclosed by brackets "[]" replaced with your own identifying
 * information: Portions Copyright [yyyy] [name of copyright owner]
 *
 * CDDL HEADER END
 */
/*
 * Copyright (c) 2005, 2010, Oracle and/or its affiliates. All rights reserved.
 */

#include <sys/zio.h>
#include <sys/spa.h>
#include <sys/dmu.h>
#include <sys/zfs_context.h>
#include <sys/zap.h>
#include <sys/refcount.h>
#include <sys/zap_impl.h>
#include <sys/zap_leaf.h>
#include <sys/avl.h>
#include <sys/arc.h>

#ifdef _KERNEL
#include <sys/sunddi.h>
#endif

static int mzap_upgrade(zap_t **zapp, dmu_tx_t *tx, zap_flags_t flags);

uint64_t
zap_getflags(zap_t *zap)
{
	if (zap->zap_ismicro)
		return (0);
	return (zap->zap_u.zap_fat.zap_phys->zap_flags);
}

int
zap_hashbits(zap_t *zap)
{
	if (zap_getflags(zap) & ZAP_FLAG_HASH64)
		return (48);
	else
		return (28);
}

uint32_t
zap_maxcd(zap_t *zap)
{
	if (zap_getflags(zap) & ZAP_FLAG_HASH64)
		return ((1<<16)-1);
	else
		return (-1U);
}

static uint64_t
zap_hash(zap_name_t *zn)
{
	zap_t *zap = zn->zn_zap;
	uint64_t h = 0;

	if (zap_getflags(zap) & ZAP_FLAG_PRE_HASHED_KEY) {
		ASSERT(zap_getflags(zap) & ZAP_FLAG_UINT64_KEY);
		h = *(uint64_t *)zn->zn_key_orig;
	} else {
		h = zap->zap_salt;
		ASSERT(h != 0);
		ASSERT(zfs_crc64_table[128] == ZFS_CRC64_POLY);

		if (zap_getflags(zap) & ZAP_FLAG_UINT64_KEY) {
			int i;
			const uint64_t *wp = zn->zn_key_norm;

			ASSERT(zn->zn_key_intlen == 8);
			for (i = 0; i < zn->zn_key_norm_numints; wp++, i++) {
				int j;
				uint64_t word = *wp;

				for (j = 0; j < zn->zn_key_intlen; j++) {
					h = (h >> 8) ^
					    zfs_crc64_table[(h ^ word) & 0xFF];
					word >>= NBBY;
				}
			}
		} else {
			int i, len;
			const uint8_t *cp = zn->zn_key_norm;

			/*
			 * We previously stored the terminating null on
			 * disk, but didn't hash it, so we need to
			 * continue to not hash it.  (The
			 * zn_key_*_numints includes the terminating
			 * null for non-binary keys.)
			 */
			len = zn->zn_key_norm_numints - 1;

			ASSERT(zn->zn_key_intlen == 1);
			for (i = 0; i < len; cp++, i++) {
				h = (h >> 8) ^
				    zfs_crc64_table[(h ^ *cp) & 0xFF];
			}
		}
	}
	/*
	 * Don't use all 64 bits, since we need some in the cookie for
	 * the collision differentiator.  We MUST use the high bits,
	 * since those are the ones that we first pay attention to when
	 * chosing the bucket.
	 */
	h &= ~((1ULL << (64 - zap_hashbits(zap))) - 1);

	return (h);
}

static int
zap_normalize(zap_t *zap, const char *name, char *namenorm)
{
	size_t inlen, outlen;
	int err;

	ASSERT(!(zap_getflags(zap) & ZAP_FLAG_UINT64_KEY));

	inlen = strlen(name) + 1;
	outlen = ZAP_MAXNAMELEN;

	err = 0;
	(void) u8_textprep_str((char *)name, &inlen, namenorm, &outlen,
	    zap->zap_normflags | U8_TEXTPREP_IGNORE_NULL |
	    U8_TEXTPREP_IGNORE_INVALID, U8_UNICODE_LATEST, &err);

	return (err);
}

boolean_t
zap_match(zap_name_t *zn, const char *matchname)
{
	ASSERT(!(zap_getflags(zn->zn_zap) & ZAP_FLAG_UINT64_KEY));

	if (zn->zn_matchtype == MT_FIRST) {
		char norm[ZAP_MAXNAMELEN];

		if (zap_normalize(zn->zn_zap, matchname, norm) != 0)
			return (B_FALSE);

		return (strcmp(zn->zn_key_norm, norm) == 0);
	} else {
		/* MT_BEST or MT_EXACT */
		return (strcmp(zn->zn_key_orig, matchname) == 0);
	}
}

void
zap_name_free(zap_name_t *zn)
{
	kmem_free(zn, sizeof (zap_name_t));
}

zap_name_t *
zap_name_alloc(zap_t *zap, const char *key, matchtype_t mt)
{
	zap_name_t *zn = kmem_alloc(sizeof (zap_name_t), KM_SLEEP);

	zn->zn_zap = zap;
	zn->zn_key_intlen = sizeof (*key);
	zn->zn_key_orig = key;
	zn->zn_key_orig_numints = strlen(zn->zn_key_orig) + 1;
	zn->zn_matchtype = mt;
	if (zap->zap_normflags) {
		if (zap_normalize(zap, key, zn->zn_normbuf) != 0) {
			zap_name_free(zn);
			return (NULL);
		}
		zn->zn_key_norm = zn->zn_normbuf;
		zn->zn_key_norm_numints = strlen(zn->zn_key_norm) + 1;
	} else {
		if (mt != MT_EXACT) {
			zap_name_free(zn);
			return (NULL);
		}
		zn->zn_key_norm = zn->zn_key_orig;
		zn->zn_key_norm_numints = zn->zn_key_orig_numints;
	}

	zn->zn_hash = zap_hash(zn);
	return (zn);
}

zap_name_t *
zap_name_alloc_uint64(zap_t *zap, const uint64_t *key, int numints)
{
	zap_name_t *zn = kmem_alloc(sizeof (zap_name_t), KM_SLEEP);

	ASSERT(zap->zap_normflags == 0);
	zn->zn_zap = zap;
	zn->zn_key_intlen = sizeof (*key);
	zn->zn_key_orig = zn->zn_key_norm = key;
	zn->zn_key_orig_numints = zn->zn_key_norm_numints = numints;
	zn->zn_matchtype = MT_EXACT;

	zn->zn_hash = zap_hash(zn);
	return (zn);
}

static void
mzap_byteswap(mzap_phys_t *buf, size_t size)
{
	int i, max;
	buf->mz_block_type = BSWAP_64(buf->mz_block_type);
	buf->mz_salt = BSWAP_64(buf->mz_salt);
	buf->mz_normflags = BSWAP_64(buf->mz_normflags);
	max = (size / MZAP_ENT_LEN) - 1;
	for (i = 0; i < max; i++) {
		buf->mz_chunk[i].mze_value =
		    BSWAP_64(buf->mz_chunk[i].mze_value);
		buf->mz_chunk[i].mze_cd =
		    BSWAP_32(buf->mz_chunk[i].mze_cd);
	}
}

void
zap_byteswap(void *buf, size_t size)
{
	uint64_t block_type;

	block_type = *(uint64_t *)buf;

	if (block_type == ZBT_MICRO || block_type == BSWAP_64(ZBT_MICRO)) {
		/* ASSERT(magic == ZAP_LEAF_MAGIC); */
		mzap_byteswap(buf, size);
	} else {
		fzap_byteswap(buf, size);
	}
}

static int
mze_compare(const void *arg1, const void *arg2)
{
	const mzap_ent_t *mze1 = arg1;
	const mzap_ent_t *mze2 = arg2;

	if (mze1->mze_hash > mze2->mze_hash)
		return (+1);
	if (mze1->mze_hash < mze2->mze_hash)
		return (-1);
	if (mze1->mze_cd > mze2->mze_cd)
		return (+1);
	if (mze1->mze_cd < mze2->mze_cd)
		return (-1);
	return (0);
}

static void
mze_insert(zap_t *zap, int chunkid, uint64_t hash)
{
	mzap_ent_t *mze;

	ASSERT(zap->zap_ismicro);
	ASSERT(RW_WRITE_HELD(&zap->zap_rwlock));

	mze = kmem_alloc(sizeof (mzap_ent_t), KM_SLEEP);
	mze->mze_chunkid = chunkid;
	mze->mze_hash = hash;
	mze->mze_cd = MZE_PHYS(zap, mze)->mze_cd;
	ASSERT(MZE_PHYS(zap, mze)->mze_name[0] != 0);
	avl_add(&zap->zap_m.zap_avl, mze);
}

static mzap_ent_t *
mze_find(zap_name_t *zn)
{
	mzap_ent_t mze_tofind;
	mzap_ent_t *mze;
	avl_index_t idx;
	avl_tree_t *avl = &zn->zn_zap->zap_m.zap_avl;

	ASSERT(zn->zn_zap->zap_ismicro);
	ASSERT(RW_LOCK_HELD(&zn->zn_zap->zap_rwlock));

	mze_tofind.mze_hash = zn->zn_hash;
	mze_tofind.mze_cd = 0;

again:
	mze = avl_find(avl, &mze_tofind, &idx);
	if (mze == NULL)
		mze = avl_nearest(avl, idx, AVL_AFTER);
	for (; mze && mze->mze_hash == zn->zn_hash; mze = AVL_NEXT(avl, mze)) {
		ASSERT3U(mze->mze_cd, ==, MZE_PHYS(zn->zn_zap, mze)->mze_cd);
		if (zap_match(zn, MZE_PHYS(zn->zn_zap, mze)->mze_name))
			return (mze);
	}
	if (zn->zn_matchtype == MT_BEST) {
		zn->zn_matchtype = MT_FIRST;
		goto again;
	}
	return (NULL);
}

static uint32_t
mze_find_unused_cd(zap_t *zap, uint64_t hash)
{
	mzap_ent_t mze_tofind;
	mzap_ent_t *mze;
	avl_index_t idx;
	avl_tree_t *avl = &zap->zap_m.zap_avl;
	uint32_t cd;

	ASSERT(zap->zap_ismicro);
	ASSERT(RW_LOCK_HELD(&zap->zap_rwlock));

	mze_tofind.mze_hash = hash;
	mze_tofind.mze_cd = 0;

	cd = 0;
	for (mze = avl_find(avl, &mze_tofind, &idx);
	    mze && mze->mze_hash == hash; mze = AVL_NEXT(avl, mze)) {
		if (mze->mze_cd != cd)
			break;
		cd++;
	}

	return (cd);
}

static void
mze_remove(zap_t *zap, mzap_ent_t *mze)
{
	ASSERT(zap->zap_ismicro);
	ASSERT(RW_WRITE_HELD(&zap->zap_rwlock));

	avl_remove(&zap->zap_m.zap_avl, mze);
	kmem_free(mze, sizeof (mzap_ent_t));
}

static void
mze_destroy(zap_t *zap)
{
	mzap_ent_t *mze;
	void *avlcookie = NULL;

	while (mze = avl_destroy_nodes(&zap->zap_m.zap_avl, &avlcookie))
		kmem_free(mze, sizeof (mzap_ent_t));
	avl_destroy(&zap->zap_m.zap_avl);
}

static zap_t *
mzap_open(objset_t *os, uint64_t obj, dmu_buf_t *db)
{
	zap_t *winner;
	zap_t *zap;
	int i;

	ASSERT3U(MZAP_ENT_LEN, ==, sizeof (mzap_ent_phys_t));

	zap = kmem_zalloc(sizeof (zap_t), KM_SLEEP);
	rw_init(&zap->zap_rwlock, 0, 0, 0);
	rw_enter(&zap->zap_rwlock, RW_WRITER);
	zap->zap_objset = os;
	zap->zap_object = obj;
	zap->zap_dbuf = db;

	if (*(uint64_t *)db->db_data != ZBT_MICRO) {
		mutex_init(&zap->zap_f.zap_num_entries_mtx, 0, 0, 0);
		zap->zap_f.zap_block_shift = highbit(db->db_size) - 1;
	} else {
		zap->zap_ismicro = TRUE;
	}

	/*
	 * Make sure that zap_ismicro is set before we let others see
	 * it, because zap_lockdir() checks zap_ismicro without the lock
	 * held.
	 */
	winner = dmu_buf_set_user(db, zap, &zap->zap_m.zap_phys, zap_evict);

	if (winner != NULL) {
		rw_exit(&zap->zap_rwlock);
		rw_destroy(&zap->zap_rwlock);
		if (!zap->zap_ismicro)
			mutex_destroy(&zap->zap_f.zap_num_entries_mtx);
		kmem_free(zap, sizeof (zap_t));
		return (winner);
	}

	if (zap->zap_ismicro) {
		zap->zap_salt = zap->zap_m.zap_phys->mz_salt;
		zap->zap_normflags = zap->zap_m.zap_phys->mz_normflags;
		zap->zap_m.zap_num_chunks = db->db_size / MZAP_ENT_LEN - 1;
		avl_create(&zap->zap_m.zap_avl, mze_compare,
		    sizeof (mzap_ent_t), offsetof(mzap_ent_t, mze_node));

		for (i = 0; i < zap->zap_m.zap_num_chunks; i++) {
			mzap_ent_phys_t *mze =
			    &zap->zap_m.zap_phys->mz_chunk[i];
			if (mze->mze_name[0]) {
				zap_name_t *zn;

				zap->zap_m.zap_num_entries++;
				zn = zap_name_alloc(zap, mze->mze_name,
				    MT_EXACT);
				mze_insert(zap, i, zn->zn_hash);
				zap_name_free(zn);
			}
		}
	} else {
		zap->zap_salt = zap->zap_f.zap_phys->zap_salt;
		zap->zap_normflags = zap->zap_f.zap_phys->zap_normflags;

		ASSERT3U(sizeof (struct zap_leaf_header), ==,
		    2*ZAP_LEAF_CHUNKSIZE);

		/*
		 * The embedded pointer table should not overlap the
		 * other members.
		 */
		ASSERT3P(&ZAP_EMBEDDED_PTRTBL_ENT(zap, 0), >,
		    &zap->zap_f.zap_phys->zap_salt);

		/*
		 * The embedded pointer table should end at the end of
		 * the block
		 */
		ASSERT3U((uintptr_t)&ZAP_EMBEDDED_PTRTBL_ENT(zap,
		    1<<ZAP_EMBEDDED_PTRTBL_SHIFT(zap)) -
		    (uintptr_t)zap->zap_f.zap_phys, ==,
		    zap->zap_dbuf->db_size);
	}
	rw_exit(&zap->zap_rwlock);
	return (zap);
}

int
zap_lockdir(objset_t *os, uint64_t obj, dmu_tx_t *tx,
    krw_t lti, boolean_t fatreader, boolean_t adding, zap_t **zapp)
{
	zap_t *zap;
	dmu_buf_t *db;
	krw_t lt;
	int err;

	*zapp = NULL;

	err = dmu_buf_hold(os, obj, 0, NULL, &db, DMU_READ_NO_PREFETCH);
	if (err)
		return (err);

#ifdef ZFS_DEBUG
	{
		dmu_object_info_t doi;
		dmu_object_info_from_db(db, &doi);
		ASSERT(dmu_ot[doi.doi_type].ot_byteswap == zap_byteswap);
	}
#endif

	zap = dmu_buf_get_user(db);
	if (zap == NULL)
		zap = mzap_open(os, obj, db);

	/*
	 * We're checking zap_ismicro without the lock held, in order to
	 * tell what type of lock we want.  Once we have some sort of
	 * lock, see if it really is the right type.  In practice this
	 * can only be different if it was upgraded from micro to fat,
	 * and micro wanted WRITER but fat only needs READER.
	 */
	lt = (!zap->zap_ismicro && fatreader) ? RW_READER : lti;
	rw_enter(&zap->zap_rwlock, lt);
	if (lt != ((!zap->zap_ismicro && fatreader) ? RW_READER : lti)) {
		/* it was upgraded, now we only need reader */
		ASSERT(lt == RW_WRITER);
		ASSERT(RW_READER ==
		    (!zap->zap_ismicro && fatreader) ? RW_READER : lti);
		rw_downgrade(&zap->zap_rwlock);
		lt = RW_READER;
	}

	zap->zap_objset = os;

	if (lt == RW_WRITER)
		dmu_buf_will_dirty(db, tx);

	ASSERT3P(zap->zap_dbuf, ==, db);

	ASSERT(!zap->zap_ismicro ||
	    zap->zap_m.zap_num_entries <= zap->zap_m.zap_num_chunks);
	if (zap->zap_ismicro && tx && adding &&
	    zap->zap_m.zap_num_entries == zap->zap_m.zap_num_chunks) {
		uint64_t newsz = db->db_size + SPA_MINBLOCKSIZE;
		if (newsz > MZAP_MAX_BLKSZ) {
			dprintf("upgrading obj %llu: num_entries=%u\n",
			    obj, zap->zap_m.zap_num_entries);
			*zapp = zap;
			return (mzap_upgrade(zapp, tx, 0));
		}
		err = dmu_object_set_blocksize(os, obj, newsz, 0, tx);
		ASSERT3U(err, ==, 0);
		zap->zap_m.zap_num_chunks =
		    db->db_size / MZAP_ENT_LEN - 1;
	}

	*zapp = zap;
	return (0);
}

void
zap_unlockdir(zap_t *zap)
{
	rw_exit(&zap->zap_rwlock);
	dmu_buf_rele(zap->zap_dbuf, NULL);
}

static int
mzap_upgrade(zap_t **zapp, dmu_tx_t *tx, zap_flags_t flags)
{
	mzap_phys_t *mzp;
	int i, sz, nchunks;
	int err = 0;
	zap_t *zap = *zapp;

	ASSERT(RW_WRITE_HELD(&zap->zap_rwlock));

	sz = zap->zap_dbuf->db_size;
	mzp = kmem_alloc(sz, KM_SLEEP);
	bcopy(zap->zap_dbuf->db_data, mzp, sz);
	nchunks = zap->zap_m.zap_num_chunks;

	if (!flags) {
		err = dmu_object_set_blocksize(zap->zap_objset, zap->zap_object,
		    1ULL << fzap_default_block_shift, 0, tx);
		if (err) {
			kmem_free(mzp, sz);
			return (err);
		}
	}

	dprintf("upgrading obj=%llu with %u chunks\n",
	    zap->zap_object, nchunks);
	/* XXX destroy the avl later, so we can use the stored hash value */
	mze_destroy(zap);

	fzap_upgrade(zap, tx, flags);

	for (i = 0; i < nchunks; i++) {
		mzap_ent_phys_t *mze = &mzp->mz_chunk[i];
		zap_name_t *zn;
		if (mze->mze_name[0] == 0)
			continue;
		dprintf("adding %s=%llu\n",
		    mze->mze_name, mze->mze_value);
		zn = zap_name_alloc(zap, mze->mze_name, MT_EXACT);
		err = fzap_add_cd(zn, 8, 1, &mze->mze_value, mze->mze_cd, tx);
		zap = zn->zn_zap;	/* fzap_add_cd() may change zap */
		zap_name_free(zn);
		if (err)
			break;
	}
	kmem_free(mzp, sz);
	*zapp = zap;
	return (err);
}

static void
mzap_create_impl(objset_t *os, uint64_t obj, int normflags, zap_flags_t flags,
    dmu_tx_t *tx)
{
	dmu_buf_t *db;
	mzap_phys_t *zp;

	VERIFY(0 == dmu_buf_hold(os, obj, 0, FTAG, &db, DMU_READ_NO_PREFETCH));

#ifdef ZFS_DEBUG
	{
		dmu_object_info_t doi;
		dmu_object_info_from_db(db, &doi);
		ASSERT(dmu_ot[doi.doi_type].ot_byteswap == zap_byteswap);
	}
#endif

	dmu_buf_will_dirty(db, tx);
	zp = db->db_data;
	zp->mz_block_type = ZBT_MICRO;
	zp->mz_salt = ((uintptr_t)db ^ (uintptr_t)tx ^ (obj << 1)) | 1ULL;
	zp->mz_normflags = normflags;
	dmu_buf_rele(db, FTAG);

	if (flags != 0) {
		zap_t *zap;
		/* Only fat zap supports flags; upgrade immediately. */
		VERIFY(0 == zap_lockdir(os, obj, tx, RW_WRITER,
		    B_FALSE, B_FALSE, &zap));
		VERIFY3U(0, ==, mzap_upgrade(&zap, tx, flags));
		zap_unlockdir(zap);
	}
}

int
zap_create_claim(objset_t *os, uint64_t obj, dmu_object_type_t ot,
    dmu_object_type_t bonustype, int bonuslen, dmu_tx_t *tx)
{
	return (zap_create_claim_norm(os, obj,
	    0, ot, bonustype, bonuslen, tx));
}

int
zap_create_claim_norm(objset_t *os, uint64_t obj, int normflags,
    dmu_object_type_t ot,
    dmu_object_type_t bonustype, int bonuslen, dmu_tx_t *tx)
{
	int err;

	err = dmu_object_claim(os, obj, ot, 0, bonustype, bonuslen, tx);
	if (err != 0)
		return (err);
	mzap_create_impl(os, obj, normflags, 0, tx);
	return (0);
}

uint64_t
zap_create(objset_t *os, dmu_object_type_t ot,
    dmu_object_type_t bonustype, int bonuslen, dmu_tx_t *tx)
{
	return (zap_create_norm(os, 0, ot, bonustype, bonuslen, tx));
}

uint64_t
zap_create_norm(objset_t *os, int normflags, dmu_object_type_t ot,
    dmu_object_type_t bonustype, int bonuslen, dmu_tx_t *tx)
{
	uint64_t obj = dmu_object_alloc(os, ot, 0, bonustype, bonuslen, tx);

	mzap_create_impl(os, obj, normflags, 0, tx);
	return (obj);
}

uint64_t
zap_create_flags(objset_t *os, int normflags, zap_flags_t flags,
    dmu_object_type_t ot, int leaf_blockshift, int indirect_blockshift,
    dmu_object_type_t bonustype, int bonuslen, dmu_tx_t *tx)
{
	uint64_t obj = dmu_object_alloc(os, ot, 0, bonustype, bonuslen, tx);

	ASSERT(leaf_blockshift >= SPA_MINBLOCKSHIFT &&
	    leaf_blockshift <= SPA_MAXBLOCKSHIFT &&
	    indirect_blockshift >= SPA_MINBLOCKSHIFT &&
	    indirect_blockshift <= SPA_MAXBLOCKSHIFT);

	VERIFY(dmu_object_set_blocksize(os, obj,
	    1ULL << leaf_blockshift, indirect_blockshift, tx) == 0);

	mzap_create_impl(os, obj, normflags, flags, tx);
	return (obj);
}

int
zap_destroy(objset_t *os, uint64_t zapobj, dmu_tx_t *tx)
{
	/*
	 * dmu_object_free will free the object number and free the
	 * data.  Freeing the data will cause our pageout function to be
	 * called, which will destroy our data (zap_leaf_t's and zap_t).
	 */

	return (dmu_object_free(os, zapobj, tx));
}

_NOTE(ARGSUSED(0))
void
zap_evict(dmu_buf_t *db, void *vzap)
{
	zap_t *zap = vzap;

	rw_destroy(&zap->zap_rwlock);

	if (zap->zap_ismicro)
		mze_destroy(zap);
	else
		mutex_destroy(&zap->zap_f.zap_num_entries_mtx);

	kmem_free(zap, sizeof (zap_t));
}

int
zap_count(objset_t *os, uint64_t zapobj, uint64_t *count)
{
	zap_t *zap;
	int err;

	err = zap_lockdir(os, zapobj, NULL, RW_READER, TRUE, FALSE, &zap);
	if (err)
		return (err);
	if (!zap->zap_ismicro) {
		err = fzap_count(zap, count);
	} else {
		*count = zap->zap_m.zap_num_entries;
	}
	zap_unlockdir(zap);
	return (err);
}

/*
 * zn may be NULL; if not specified, it will be computed if needed.
 * See also the comment above zap_entry_normalization_conflict().
 */
static boolean_t
mzap_normalization_conflict(zap_t *zap, zap_name_t *zn, mzap_ent_t *mze)
{
	mzap_ent_t *other;
	int direction = AVL_BEFORE;
	boolean_t allocdzn = B_FALSE;

	if (zap->zap_normflags == 0)
		return (B_FALSE);

again:
	for (other = avl_walk(&zap->zap_m.zap_avl, mze, direction);
	    other && other->mze_hash == mze->mze_hash;
	    other = avl_walk(&zap->zap_m.zap_avl, other, direction)) {

		if (zn == NULL) {
			zn = zap_name_alloc(zap, MZE_PHYS(zap, mze)->mze_name,
			    MT_FIRST);
			allocdzn = B_TRUE;
		}
		if (zap_match(zn, MZE_PHYS(zap, other)->mze_name)) {
			if (allocdzn)
				zap_name_free(zn);
			return (B_TRUE);
		}
	}

	if (direction == AVL_BEFORE) {
		direction = AVL_AFTER;
		goto again;
	}

	if (allocdzn)
		zap_name_free(zn);
	return (B_FALSE);
}

/*
 * Routines for manipulating attributes.
 */

int
zap_lookup(objset_t *os, uint64_t zapobj, const char *name,
    uint64_t integer_size, uint64_t num_integers, void *buf)
{
	return (zap_lookup_norm(os, zapobj, name, integer_size,
	    num_integers, buf, MT_EXACT, NULL, 0, NULL));
}

int
zap_lookup_norm(objset_t *os, uint64_t zapobj, const char *name,
    uint64_t integer_size, uint64_t num_integers, void *buf,
    matchtype_t mt, char *realname, int rn_len,
    boolean_t *ncp)
{
	zap_t *zap;
	int err;
	mzap_ent_t *mze;
	zap_name_t *zn;

	err = zap_lockdir(os, zapobj, NULL, RW_READER, TRUE, FALSE, &zap);
	if (err)
		return (err);
	zn = zap_name_alloc(zap, name, mt);
	if (zn == NULL) {
		zap_unlockdir(zap);
		return (ENOTSUP);
	}

	if (!zap->zap_ismicro) {
		err = fzap_lookup(zn, integer_size, num_integers, buf,
		    realname, rn_len, ncp);
	} else {
		mze = mze_find(zn);
		if (mze == NULL) {
			err = ENOENT;
		} else {
			if (num_integers < 1) {
				err = EOVERFLOW;
			} else if (integer_size != 8) {
				err = EINVAL;
			} else {
				*(uint64_t *)buf =
				    MZE_PHYS(zap, mze)->mze_value;
				(void) strlcpy(realname,
				    MZE_PHYS(zap, mze)->mze_name, rn_len);
				if (ncp) {
					*ncp = mzap_normalization_conflict(zap,
					    zn, mze);
				}
			}
		}
	}
	zap_name_free(zn);
	zap_unlockdir(zap);
	return (err);
}

int
zap_prefetch_uint64(objset_t *os, uint64_t zapobj, const uint64_t *key,
    int key_numints)
{
	zap_t *zap;
	int err;
	zap_name_t *zn;

	err = zap_lockdir(os, zapobj, NULL, RW_READER, TRUE, FALSE, &zap);
	if (err)
		return (err);
	zn = zap_name_alloc_uint64(zap, key, key_numints);
	if (zn == NULL) {
		zap_unlockdir(zap);
		return (ENOTSUP);
	}

	fzap_prefetch(zn);
	zap_name_free(zn);
	zap_unlockdir(zap);
	return (err);
}

int
zap_lookup_uint64(objset_t *os, uint64_t zapobj, const uint64_t *key,
    int key_numints, uint64_t integer_size, uint64_t num_integers, void *buf)
{
	zap_t *zap;
	int err;
	zap_name_t *zn;

	err = zap_lockdir(os, zapobj, NULL, RW_READER, TRUE, FALSE, &zap);
	if (err)
		return (err);
	zn = zap_name_alloc_uint64(zap, key, key_numints);
	if (zn == NULL) {
		zap_unlockdir(zap);
		return (ENOTSUP);
	}

	err = fzap_lookup(zn, integer_size, num_integers, buf,
	    NULL, 0, NULL);
	zap_name_free(zn);
	zap_unlockdir(zap);
	return (err);
}

int
zap_contains(objset_t *os, uint64_t zapobj, const char *name)
{
	int err = (zap_lookup_norm(os, zapobj, name, 0,
	    0, NULL, MT_EXACT, NULL, 0, NULL));
	if (err == EOVERFLOW || err == EINVAL)
		err = 0; /* found, but skipped reading the value */
	return (err);
}

int
zap_length(objset_t *os, uint64_t zapobj, const char *name,
    uint64_t *integer_size, uint64_t *num_integers)
{
	zap_t *zap;
	int err;
	mzap_ent_t *mze;
	zap_name_t *zn;

	err = zap_lockdir(os, zapobj, NULL, RW_READER, TRUE, FALSE, &zap);
	if (err)
		return (err);
	zn = zap_name_alloc(zap, name, MT_EXACT);
	if (zn == NULL) {
		zap_unlockdir(zap);
		return (ENOTSUP);
	}
	if (!zap->zap_ismicro) {
		err = fzap_length(zn, integer_size, num_integers);
	} else {
		mze = mze_find(zn);
		if (mze == NULL) {
			err = ENOENT;
		} else {
			if (integer_size)
				*integer_size = 8;
			if (num_integers)
				*num_integers = 1;
		}
	}
	zap_name_free(zn);
	zap_unlockdir(zap);
	return (err);
}

int
zap_length_uint64(objset_t *os, uint64_t zapobj, const uint64_t *key,
    int key_numints, uint64_t *integer_size, uint64_t *num_integers)
{
	zap_t *zap;
	int err;
	zap_name_t *zn;

	err = zap_lockdir(os, zapobj, NULL, RW_READER, TRUE, FALSE, &zap);
	if (err)
		return (err);
	zn = zap_name_alloc_uint64(zap, key, key_numints);
	if (zn == NULL) {
		zap_unlockdir(zap);
		return (ENOTSUP);
	}
	err = fzap_length(zn, integer_size, num_integers);
	zap_name_free(zn);
	zap_unlockdir(zap);
	return (err);
}

static void
mzap_addent(zap_name_t *zn, uint64_t value)
{
	int i;
	zap_t *zap = zn->zn_zap;
	int start = zap->zap_m.zap_alloc_next;
	uint32_t cd;

	ASSERT(RW_WRITE_HELD(&zap->zap_rwlock));

#ifdef ZFS_DEBUG
	for (i = 0; i < zap->zap_m.zap_num_chunks; i++) {
<<<<<<< HEAD
		ASSERTV(mzap_ent_phys_t *mze=&zap->zap_m.zap_phys->mz_chunk[i]);
		ASSERT(strcmp(zn->zn_name_orij, mze->mze_name) != 0);
=======
		mzap_ent_phys_t *mze = &zap->zap_m.zap_phys->mz_chunk[i];
		ASSERT(strcmp(zn->zn_key_orig, mze->mze_name) != 0);
>>>>>>> 428870ff
	}
#endif

	cd = mze_find_unused_cd(zap, zn->zn_hash);
	/* given the limited size of the microzap, this can't happen */
	ASSERT(cd < zap_maxcd(zap));

again:
	for (i = start; i < zap->zap_m.zap_num_chunks; i++) {
		mzap_ent_phys_t *mze = &zap->zap_m.zap_phys->mz_chunk[i];
		if (mze->mze_name[0] == 0) {
			mze->mze_value = value;
			mze->mze_cd = cd;
			(void) strcpy(mze->mze_name, zn->zn_key_orig);
			zap->zap_m.zap_num_entries++;
			zap->zap_m.zap_alloc_next = i+1;
			if (zap->zap_m.zap_alloc_next ==
			    zap->zap_m.zap_num_chunks)
				zap->zap_m.zap_alloc_next = 0;
			mze_insert(zap, i, zn->zn_hash);
			return;
		}
	}
	if (start != 0) {
		start = 0;
		goto again;
	}
	ASSERT(!"out of entries!");
}

int
zap_add(objset_t *os, uint64_t zapobj, const char *key,
    int integer_size, uint64_t num_integers,
    const void *val, dmu_tx_t *tx)
{
	zap_t *zap;
	int err;
	mzap_ent_t *mze;
	const uint64_t *intval = val;
	zap_name_t *zn;

	err = zap_lockdir(os, zapobj, tx, RW_WRITER, TRUE, TRUE, &zap);
	if (err)
		return (err);
	zn = zap_name_alloc(zap, key, MT_EXACT);
	if (zn == NULL) {
		zap_unlockdir(zap);
		return (ENOTSUP);
	}
	if (!zap->zap_ismicro) {
		err = fzap_add(zn, integer_size, num_integers, val, tx);
		zap = zn->zn_zap;	/* fzap_add() may change zap */
	} else if (integer_size != 8 || num_integers != 1 ||
	    strlen(key) >= MZAP_NAME_LEN) {
		err = mzap_upgrade(&zn->zn_zap, tx, 0);
		if (err == 0)
			err = fzap_add(zn, integer_size, num_integers, val, tx);
		zap = zn->zn_zap;	/* fzap_add() may change zap */
	} else {
		mze = mze_find(zn);
		if (mze != NULL) {
			err = EEXIST;
		} else {
			mzap_addent(zn, *intval);
		}
	}
	ASSERT(zap == zn->zn_zap);
	zap_name_free(zn);
	if (zap != NULL)	/* may be NULL if fzap_add() failed */
		zap_unlockdir(zap);
	return (err);
}

int
zap_add_uint64(objset_t *os, uint64_t zapobj, const uint64_t *key,
    int key_numints, int integer_size, uint64_t num_integers,
    const void *val, dmu_tx_t *tx)
{
	zap_t *zap;
	int err;
	zap_name_t *zn;

	err = zap_lockdir(os, zapobj, tx, RW_WRITER, TRUE, TRUE, &zap);
	if (err)
		return (err);
	zn = zap_name_alloc_uint64(zap, key, key_numints);
	if (zn == NULL) {
		zap_unlockdir(zap);
		return (ENOTSUP);
	}
	err = fzap_add(zn, integer_size, num_integers, val, tx);
	zap = zn->zn_zap;	/* fzap_add() may change zap */
	zap_name_free(zn);
	if (zap != NULL)	/* may be NULL if fzap_add() failed */
		zap_unlockdir(zap);
	return (err);
}

int
zap_update(objset_t *os, uint64_t zapobj, const char *name,
    int integer_size, uint64_t num_integers, const void *val, dmu_tx_t *tx)
{
	zap_t *zap;
	mzap_ent_t *mze;
	uint64_t oldval;
	const uint64_t *intval = val;
	zap_name_t *zn;
	int err;

#ifdef ZFS_DEBUG
	/*
	 * If there is an old value, it shouldn't change across the
	 * lockdir (eg, due to bprewrite's xlation).
	 */
	if (integer_size == 8 && num_integers == 1)
		(void) zap_lookup(os, zapobj, name, 8, 1, &oldval);
#endif

	err = zap_lockdir(os, zapobj, tx, RW_WRITER, TRUE, TRUE, &zap);
	if (err)
		return (err);
	zn = zap_name_alloc(zap, name, MT_EXACT);
	if (zn == NULL) {
		zap_unlockdir(zap);
		return (ENOTSUP);
	}
	if (!zap->zap_ismicro) {
		err = fzap_update(zn, integer_size, num_integers, val, tx);
		zap = zn->zn_zap;	/* fzap_update() may change zap */
	} else if (integer_size != 8 || num_integers != 1 ||
	    strlen(name) >= MZAP_NAME_LEN) {
		dprintf("upgrading obj %llu: intsz=%u numint=%llu name=%s\n",
		    zapobj, integer_size, num_integers, name);
		err = mzap_upgrade(&zn->zn_zap, tx, 0);
		if (err == 0)
			err = fzap_update(zn, integer_size, num_integers,
			    val, tx);
		zap = zn->zn_zap;	/* fzap_update() may change zap */
	} else {
		mze = mze_find(zn);
		if (mze != NULL) {
			ASSERT3U(MZE_PHYS(zap, mze)->mze_value, ==, oldval);
			MZE_PHYS(zap, mze)->mze_value = *intval;
		} else {
			mzap_addent(zn, *intval);
		}
	}
	ASSERT(zap == zn->zn_zap);
	zap_name_free(zn);
	if (zap != NULL)	/* may be NULL if fzap_upgrade() failed */
		zap_unlockdir(zap);
	return (err);
}

int
zap_update_uint64(objset_t *os, uint64_t zapobj, const uint64_t *key,
    int key_numints,
    int integer_size, uint64_t num_integers, const void *val, dmu_tx_t *tx)
{
	zap_t *zap;
	zap_name_t *zn;
	int err;

	err = zap_lockdir(os, zapobj, tx, RW_WRITER, TRUE, TRUE, &zap);
	if (err)
		return (err);
	zn = zap_name_alloc_uint64(zap, key, key_numints);
	if (zn == NULL) {
		zap_unlockdir(zap);
		return (ENOTSUP);
	}
	err = fzap_update(zn, integer_size, num_integers, val, tx);
	zap = zn->zn_zap;	/* fzap_update() may change zap */
	zap_name_free(zn);
	if (zap != NULL)	/* may be NULL if fzap_upgrade() failed */
		zap_unlockdir(zap);
	return (err);
}

int
zap_remove(objset_t *os, uint64_t zapobj, const char *name, dmu_tx_t *tx)
{
	return (zap_remove_norm(os, zapobj, name, MT_EXACT, tx));
}

int
zap_remove_norm(objset_t *os, uint64_t zapobj, const char *name,
    matchtype_t mt, dmu_tx_t *tx)
{
	zap_t *zap;
	int err;
	mzap_ent_t *mze;
	zap_name_t *zn;

	err = zap_lockdir(os, zapobj, tx, RW_WRITER, TRUE, FALSE, &zap);
	if (err)
		return (err);
	zn = zap_name_alloc(zap, name, mt);
	if (zn == NULL) {
		zap_unlockdir(zap);
		return (ENOTSUP);
	}
	if (!zap->zap_ismicro) {
		err = fzap_remove(zn, tx);
	} else {
		mze = mze_find(zn);
		if (mze == NULL) {
			err = ENOENT;
		} else {
			zap->zap_m.zap_num_entries--;
			bzero(&zap->zap_m.zap_phys->mz_chunk[mze->mze_chunkid],
			    sizeof (mzap_ent_phys_t));
			mze_remove(zap, mze);
		}
	}
	zap_name_free(zn);
	zap_unlockdir(zap);
	return (err);
}

int
zap_remove_uint64(objset_t *os, uint64_t zapobj, const uint64_t *key,
    int key_numints, dmu_tx_t *tx)
{
	zap_t *zap;
	int err;
	zap_name_t *zn;

	err = zap_lockdir(os, zapobj, tx, RW_WRITER, TRUE, FALSE, &zap);
	if (err)
		return (err);
	zn = zap_name_alloc_uint64(zap, key, key_numints);
	if (zn == NULL) {
		zap_unlockdir(zap);
		return (ENOTSUP);
	}
	err = fzap_remove(zn, tx);
	zap_name_free(zn);
	zap_unlockdir(zap);
	return (err);
}

/*
 * Routines for iterating over the attributes.
 */

void
zap_cursor_init_serialized(zap_cursor_t *zc, objset_t *os, uint64_t zapobj,
    uint64_t serialized)
{
	zc->zc_objset = os;
	zc->zc_zap = NULL;
	zc->zc_leaf = NULL;
	zc->zc_zapobj = zapobj;
	zc->zc_serialized = serialized;
	zc->zc_hash = 0;
	zc->zc_cd = 0;
}

void
zap_cursor_init(zap_cursor_t *zc, objset_t *os, uint64_t zapobj)
{
	zap_cursor_init_serialized(zc, os, zapobj, 0);
}

void
zap_cursor_fini(zap_cursor_t *zc)
{
	if (zc->zc_zap) {
		rw_enter(&zc->zc_zap->zap_rwlock, RW_READER);
		zap_unlockdir(zc->zc_zap);
		zc->zc_zap = NULL;
	}
	if (zc->zc_leaf) {
		rw_enter(&zc->zc_leaf->l_rwlock, RW_READER);
		zap_put_leaf(zc->zc_leaf);
		zc->zc_leaf = NULL;
	}
	zc->zc_objset = NULL;
}

uint64_t
zap_cursor_serialize(zap_cursor_t *zc)
{
	if (zc->zc_hash == -1ULL)
		return (-1ULL);
	if (zc->zc_zap == NULL)
		return (zc->zc_serialized);
	ASSERT((zc->zc_hash & zap_maxcd(zc->zc_zap)) == 0);
	ASSERT(zc->zc_cd < zap_maxcd(zc->zc_zap));

	/*
	 * We want to keep the high 32 bits of the cursor zero if we can, so
	 * that 32-bit programs can access this.  So usually use a small
	 * (28-bit) hash value so we can fit 4 bits of cd into the low 32-bits
	 * of the cursor.
	 *
	 * [ collision differentiator | zap_hashbits()-bit hash value ]
	 */
	return ((zc->zc_hash >> (64 - zap_hashbits(zc->zc_zap))) |
	    ((uint64_t)zc->zc_cd << zap_hashbits(zc->zc_zap)));
}

int
zap_cursor_retrieve(zap_cursor_t *zc, zap_attribute_t *za)
{
	int err;
	avl_index_t idx;
	mzap_ent_t mze_tofind;
	mzap_ent_t *mze;

	if (zc->zc_hash == -1ULL)
		return (ENOENT);

	if (zc->zc_zap == NULL) {
		int hb;
		err = zap_lockdir(zc->zc_objset, zc->zc_zapobj, NULL,
		    RW_READER, TRUE, FALSE, &zc->zc_zap);
		if (err)
			return (err);

		/*
		 * To support zap_cursor_init_serialized, advance, retrieve,
		 * we must add to the existing zc_cd, which may already
		 * be 1 due to the zap_cursor_advance.
		 */
		ASSERT(zc->zc_hash == 0);
		hb = zap_hashbits(zc->zc_zap);
		zc->zc_hash = zc->zc_serialized << (64 - hb);
		zc->zc_cd += zc->zc_serialized >> hb;
		if (zc->zc_cd >= zap_maxcd(zc->zc_zap)) /* corrupt serialized */
			zc->zc_cd = 0;
	} else {
		rw_enter(&zc->zc_zap->zap_rwlock, RW_READER);
	}
	if (!zc->zc_zap->zap_ismicro) {
		err = fzap_cursor_retrieve(zc->zc_zap, zc, za);
	} else {
		err = ENOENT;

		mze_tofind.mze_hash = zc->zc_hash;
		mze_tofind.mze_cd = zc->zc_cd;

		mze = avl_find(&zc->zc_zap->zap_m.zap_avl, &mze_tofind, &idx);
		if (mze == NULL) {
			mze = avl_nearest(&zc->zc_zap->zap_m.zap_avl,
			    idx, AVL_AFTER);
		}
		if (mze) {
			mzap_ent_phys_t *mzep = MZE_PHYS(zc->zc_zap, mze);
			ASSERT3U(mze->mze_cd, ==, mzep->mze_cd);
			za->za_normalization_conflict =
			    mzap_normalization_conflict(zc->zc_zap, NULL, mze);
			za->za_integer_length = 8;
			za->za_num_integers = 1;
			za->za_first_integer = mzep->mze_value;
			(void) strcpy(za->za_name, mzep->mze_name);
			zc->zc_hash = mze->mze_hash;
			zc->zc_cd = mze->mze_cd;
			err = 0;
		} else {
			zc->zc_hash = -1ULL;
		}
	}
	rw_exit(&zc->zc_zap->zap_rwlock);
	return (err);
}

void
zap_cursor_advance(zap_cursor_t *zc)
{
	if (zc->zc_hash == -1ULL)
		return;
	zc->zc_cd++;
}

int
zap_cursor_move_to_key(zap_cursor_t *zc, const char *name, matchtype_t mt)
{
	int err = 0;
	mzap_ent_t *mze;
	zap_name_t *zn;

	if (zc->zc_zap == NULL) {
		err = zap_lockdir(zc->zc_objset, zc->zc_zapobj, NULL,
		    RW_READER, TRUE, FALSE, &zc->zc_zap);
		if (err)
			return (err);
	} else {
		rw_enter(&zc->zc_zap->zap_rwlock, RW_READER);
	}

	zn = zap_name_alloc(zc->zc_zap, name, mt);
	if (zn == NULL) {
		rw_exit(&zc->zc_zap->zap_rwlock);
		return (ENOTSUP);
	}

	if (!zc->zc_zap->zap_ismicro) {
		err = fzap_cursor_move_to_key(zc, zn);
	} else {
		mze = mze_find(zn);
		if (mze == NULL) {
			err = ENOENT;
			goto out;
		}
		zc->zc_hash = mze->mze_hash;
		zc->zc_cd = mze->mze_cd;
	}

out:
	zap_name_free(zn);
	rw_exit(&zc->zc_zap->zap_rwlock);
	return (err);
}

int
zap_get_stats(objset_t *os, uint64_t zapobj, zap_stats_t *zs)
{
	int err;
	zap_t *zap;

	err = zap_lockdir(os, zapobj, NULL, RW_READER, TRUE, FALSE, &zap);
	if (err)
		return (err);

	bzero(zs, sizeof (zap_stats_t));

	if (zap->zap_ismicro) {
		zs->zs_blocksize = zap->zap_dbuf->db_size;
		zs->zs_num_entries = zap->zap_m.zap_num_entries;
		zs->zs_num_blocks = 1;
	} else {
		fzap_get_stats(zap, zs);
	}
	zap_unlockdir(zap);
	return (0);
}

int
zap_count_write(objset_t *os, uint64_t zapobj, const char *name, int add,
    uint64_t *towrite, uint64_t *tooverwrite)
{
	zap_t *zap;
	int err = 0;


	/*
	 * Since, we don't have a name, we cannot figure out which blocks will
	 * be affected in this operation. So, account for the worst case :
	 * - 3 blocks overwritten: target leaf, ptrtbl block, header block
	 * - 4 new blocks written if adding:
	 * 	- 2 blocks for possibly split leaves,
	 * 	- 2 grown ptrtbl blocks
	 *
	 * This also accomodates the case where an add operation to a fairly
	 * large microzap results in a promotion to fatzap.
	 */
	if (name == NULL) {
		*towrite += (3 + (add ? 4 : 0)) * SPA_MAXBLOCKSIZE;
		return (err);
	}

	/*
	 * We lock the zap with adding ==  FALSE. Because, if we pass
	 * the actual value of add, it could trigger a mzap_upgrade().
	 * At present we are just evaluating the possibility of this operation
	 * and hence we donot want to trigger an upgrade.
	 */
	err = zap_lockdir(os, zapobj, NULL, RW_READER, TRUE, FALSE, &zap);
	if (err)
		return (err);

	if (!zap->zap_ismicro) {
		zap_name_t *zn = zap_name_alloc(zap, name, MT_EXACT);
		if (zn) {
			err = fzap_count_write(zn, add, towrite,
			    tooverwrite);
			zap_name_free(zn);
		} else {
			/*
			 * We treat this case as similar to (name == NULL)
			 */
			*towrite += (3 + (add ? 4 : 0)) * SPA_MAXBLOCKSIZE;
		}
	} else {
		/*
		 * We are here if (name != NULL) and this is a micro-zap.
		 * We account for the header block depending on whether it
		 * is freeable.
		 *
		 * Incase of an add-operation it is hard to find out
		 * if this add will promote this microzap to fatzap.
		 * Hence, we consider the worst case and account for the
		 * blocks assuming this microzap would be promoted to a
		 * fatzap.
		 *
		 * 1 block overwritten  : header block
		 * 4 new blocks written : 2 new split leaf, 2 grown
		 *			ptrtbl blocks
		 */
		if (dmu_buf_freeable(zap->zap_dbuf))
			*tooverwrite += SPA_MAXBLOCKSIZE;
		else
			*towrite += SPA_MAXBLOCKSIZE;

		if (add) {
			*towrite += 4 * SPA_MAXBLOCKSIZE;
		}
	}

	zap_unlockdir(zap);
	return (err);
}<|MERGE_RESOLUTION|>--- conflicted
+++ resolved
@@ -937,13 +937,8 @@
 
 #ifdef ZFS_DEBUG
 	for (i = 0; i < zap->zap_m.zap_num_chunks; i++) {
-<<<<<<< HEAD
 		ASSERTV(mzap_ent_phys_t *mze=&zap->zap_m.zap_phys->mz_chunk[i]);
-		ASSERT(strcmp(zn->zn_name_orij, mze->mze_name) != 0);
-=======
-		mzap_ent_phys_t *mze = &zap->zap_m.zap_phys->mz_chunk[i];
 		ASSERT(strcmp(zn->zn_key_orig, mze->mze_name) != 0);
->>>>>>> 428870ff
 	}
 #endif
 
