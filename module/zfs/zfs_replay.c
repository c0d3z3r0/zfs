/*
 * CDDL HEADER START
 *
 * The contents of this file are subject to the terms of the
 * Common Development and Distribution License (the "License").
 * You may not use this file except in compliance with the License.
 *
 * You can obtain a copy of the license at usr/src/OPENSOLARIS.LICENSE
 * or http://www.opensolaris.org/os/licensing.
 * See the License for the specific language governing permissions
 * and limitations under the License.
 *
 * When distributing Covered Code, include this CDDL HEADER in each
 * file and include the License file at usr/src/OPENSOLARIS.LICENSE.
 * If applicable, add the following below this CDDL HEADER, with the
 * fields enclosed by brackets "[]" replaced with your own identifying
 * information: Portions Copyright [yyyy] [name of copyright owner]
 *
 * CDDL HEADER END
 */
/*
 * Copyright 2010 Sun Microsystems, Inc.  All rights reserved.
 * Use is subject to license terms.
 */

<<<<<<< HEAD
#ifdef HAVE_ZPL

=======
>>>>>>> 812761ea
#include <sys/types.h>
#include <sys/param.h>
#include <sys/systm.h>
#include <sys/sysmacros.h>
#include <sys/cmn_err.h>
#include <sys/kmem.h>
#include <sys/thread.h>
#include <sys/file.h>
#include <sys/fcntl.h>
#include <sys/vfs.h>
#include <sys/fs/zfs.h>
#include <sys/zfs_znode.h>
#include <sys/zfs_dir.h>
#include <sys/zfs_acl.h>
#include <sys/zfs_fuid.h>
#include <sys/spa.h>
#include <sys/zil.h>
#include <sys/byteorder.h>
#include <sys/stat.h>
#include <sys/mode.h>
#include <sys/acl.h>
#include <sys/atomic.h>
#include <sys/cred.h>

/*
 * Functions to replay ZFS intent log (ZIL) records
 * The functions are called through a function vector (zfs_replay_vector)
 * which is indexed by the transaction type.
 */

static void
zfs_init_vattr(vattr_t *vap, uint64_t mask, uint64_t mode,
	uint64_t uid, uint64_t gid, uint64_t rdev, uint64_t nodeid)
{
	bzero(vap, sizeof (*vap));
	vap->va_mask = (uint_t)mask;
	vap->va_type = IFTOVT(mode);
	vap->va_mode = mode & MODEMASK;
	vap->va_uid = (uid_t)(IS_EPHEMERAL(uid)) ? -1 : uid;
	vap->va_gid = (gid_t)(IS_EPHEMERAL(gid)) ? -1 : gid;
	vap->va_rdev = zfs_cmpldev(rdev);
	vap->va_nodeid = nodeid;
}

/* ARGSUSED */
static int
zfs_replay_error(zfsvfs_t *zfsvfs, lr_t *lr, boolean_t byteswap)
{
	return (ENOTSUP);
}

static void
zfs_replay_xvattr(lr_attr_t *lrattr, xvattr_t *xvap)
{
	xoptattr_t *xoap = NULL;
	uint64_t *attrs;
	uint64_t *crtime;
	uint32_t *bitmap;
	void *scanstamp;
	int i;

	xvap->xva_vattr.va_mask |= AT_XVATTR;
	if ((xoap = xva_getxoptattr(xvap)) == NULL) {
		xvap->xva_vattr.va_mask &= ~AT_XVATTR; /* shouldn't happen */
		return;
	}

	ASSERT(lrattr->lr_attr_masksize == xvap->xva_mapsize);

	bitmap = &lrattr->lr_attr_bitmap;
	for (i = 0; i != lrattr->lr_attr_masksize; i++, bitmap++)
		xvap->xva_reqattrmap[i] = *bitmap;

	attrs = (uint64_t *)(lrattr + lrattr->lr_attr_masksize - 1);
	crtime = attrs + 1;
	scanstamp = (caddr_t)(crtime + 2);

	if (XVA_ISSET_REQ(xvap, XAT_HIDDEN))
		xoap->xoa_hidden = ((*attrs & XAT0_HIDDEN) != 0);
	if (XVA_ISSET_REQ(xvap, XAT_SYSTEM))
		xoap->xoa_system = ((*attrs & XAT0_SYSTEM) != 0);
	if (XVA_ISSET_REQ(xvap, XAT_ARCHIVE))
		xoap->xoa_archive = ((*attrs & XAT0_ARCHIVE) != 0);
	if (XVA_ISSET_REQ(xvap, XAT_READONLY))
		xoap->xoa_readonly = ((*attrs & XAT0_READONLY) != 0);
	if (XVA_ISSET_REQ(xvap, XAT_IMMUTABLE))
		xoap->xoa_immutable = ((*attrs & XAT0_IMMUTABLE) != 0);
	if (XVA_ISSET_REQ(xvap, XAT_NOUNLINK))
		xoap->xoa_nounlink = ((*attrs & XAT0_NOUNLINK) != 0);
	if (XVA_ISSET_REQ(xvap, XAT_APPENDONLY))
		xoap->xoa_appendonly = ((*attrs & XAT0_APPENDONLY) != 0);
	if (XVA_ISSET_REQ(xvap, XAT_NODUMP))
		xoap->xoa_nodump = ((*attrs & XAT0_NODUMP) != 0);
	if (XVA_ISSET_REQ(xvap, XAT_OPAQUE))
		xoap->xoa_opaque = ((*attrs & XAT0_OPAQUE) != 0);
	if (XVA_ISSET_REQ(xvap, XAT_AV_MODIFIED))
		xoap->xoa_av_modified = ((*attrs & XAT0_AV_MODIFIED) != 0);
	if (XVA_ISSET_REQ(xvap, XAT_AV_QUARANTINED))
		xoap->xoa_av_quarantined =
		    ((*attrs & XAT0_AV_QUARANTINED) != 0);
	if (XVA_ISSET_REQ(xvap, XAT_CREATETIME))
		ZFS_TIME_DECODE(&xoap->xoa_createtime, crtime);
	if (XVA_ISSET_REQ(xvap, XAT_AV_SCANSTAMP))
		bcopy(scanstamp, xoap->xoa_av_scanstamp, AV_SCANSTAMP_SZ);
	if (XVA_ISSET_REQ(xvap, XAT_REPARSE))
		xoap->xoa_reparse = ((*attrs & XAT0_REPARSE) != 0);
}

static int
zfs_replay_domain_cnt(uint64_t uid, uint64_t gid)
{
	uint64_t uid_idx;
	uint64_t gid_idx;
	int domcnt = 0;

	uid_idx = FUID_INDEX(uid);
	gid_idx = FUID_INDEX(gid);
	if (uid_idx)
		domcnt++;
	if (gid_idx > 0 && gid_idx != uid_idx)
		domcnt++;

	return (domcnt);
}

static void *
zfs_replay_fuid_domain_common(zfs_fuid_info_t *fuid_infop, void *start,
    int domcnt)
{
	int i;

	for (i = 0; i != domcnt; i++) {
		fuid_infop->z_domain_table[i] = start;
		start = (caddr_t)start + strlen(start) + 1;
	}

	return (start);
}

/*
 * Set the uid/gid in the fuid_info structure.
 */
static void
zfs_replay_fuid_ugid(zfs_fuid_info_t *fuid_infop, uint64_t uid, uint64_t gid)
{
	/*
	 * If owner or group are log specific FUIDs then slurp up
	 * domain information and build zfs_fuid_info_t
	 */
	if (IS_EPHEMERAL(uid))
		fuid_infop->z_fuid_owner = uid;

	if (IS_EPHEMERAL(gid))
		fuid_infop->z_fuid_group = gid;
}

/*
 * Load fuid domains into fuid_info_t
 */
static zfs_fuid_info_t *
zfs_replay_fuid_domain(void *buf, void **end, uint64_t uid, uint64_t gid)
{
	int domcnt;

	zfs_fuid_info_t *fuid_infop;

	fuid_infop = zfs_fuid_info_alloc();

	domcnt = zfs_replay_domain_cnt(uid, gid);

	if (domcnt == 0)
		return (fuid_infop);

	fuid_infop->z_domain_table =
	    kmem_zalloc(domcnt * sizeof (char **), KM_SLEEP);

	zfs_replay_fuid_ugid(fuid_infop, uid, gid);

	fuid_infop->z_domain_cnt = domcnt;
	*end = zfs_replay_fuid_domain_common(fuid_infop, buf, domcnt);
	return (fuid_infop);
}

/*
 * load zfs_fuid_t's and fuid_domains into fuid_info_t
 */
static zfs_fuid_info_t *
zfs_replay_fuids(void *start, void **end, int idcnt, int domcnt, uint64_t uid,
    uint64_t gid)
{
	uint64_t *log_fuid = (uint64_t *)start;
	zfs_fuid_info_t *fuid_infop;
	int i;

	fuid_infop = zfs_fuid_info_alloc();
	fuid_infop->z_domain_cnt = domcnt;

	fuid_infop->z_domain_table =
	    kmem_zalloc(domcnt * sizeof (char **), KM_SLEEP);

	for (i = 0; i != idcnt; i++) {
		zfs_fuid_t *zfuid;

		zfuid = kmem_alloc(sizeof (zfs_fuid_t), KM_SLEEP);
		zfuid->z_logfuid = *log_fuid;
		zfuid->z_id = -1;
		zfuid->z_domidx = 0;
		list_insert_tail(&fuid_infop->z_fuids, zfuid);
		log_fuid++;
	}

	zfs_replay_fuid_ugid(fuid_infop, uid, gid);

	*end = zfs_replay_fuid_domain_common(fuid_infop, log_fuid, domcnt);
	return (fuid_infop);
}

static void
zfs_replay_swap_attrs(lr_attr_t *lrattr)
{
	/* swap the lr_attr structure */
	byteswap_uint32_array(lrattr, sizeof (*lrattr));
	/* swap the bitmap */
	byteswap_uint32_array(lrattr + 1, (lrattr->lr_attr_masksize - 1) *
	    sizeof (uint32_t));
	/* swap the attributes, create time + 64 bit word for attributes */
	byteswap_uint64_array((caddr_t)(lrattr + 1) + (sizeof (uint32_t) *
	    (lrattr->lr_attr_masksize - 1)), 3 * sizeof (uint64_t));
}

/*
 * Replay file create with optional ACL, xvattr information as well
 * as option FUID information.
 */
static int
zfs_replay_create_acl(zfsvfs_t *zfsvfs,
    lr_acl_create_t *lracl, boolean_t byteswap)
{
	char *name = NULL;		/* location determined later */
	lr_create_t *lr = (lr_create_t *)lracl;
	znode_t *dzp;
	vnode_t *vp = NULL;
	xvattr_t xva;
	int vflg = 0;
	vsecattr_t vsec = { 0 };
	lr_attr_t *lrattr;
	void *aclstart;
	void *fuidstart;
	size_t xvatlen = 0;
	uint64_t txtype;
	int error;

	txtype = (lr->lr_common.lrc_txtype & ~TX_CI);
	if (byteswap) {
		byteswap_uint64_array(lracl, sizeof (*lracl));
		if (txtype == TX_CREATE_ACL_ATTR ||
		    txtype == TX_MKDIR_ACL_ATTR) {
			lrattr = (lr_attr_t *)(caddr_t)(lracl + 1);
			zfs_replay_swap_attrs(lrattr);
			xvatlen = ZIL_XVAT_SIZE(lrattr->lr_attr_masksize);
		}

		aclstart = (caddr_t)(lracl + 1) + xvatlen;
		zfs_ace_byteswap(aclstart, lracl->lr_acl_bytes, B_FALSE);
		/* swap fuids */
		if (lracl->lr_fuidcnt) {
			byteswap_uint64_array((caddr_t)aclstart +
			    ZIL_ACE_LENGTH(lracl->lr_acl_bytes),
			    lracl->lr_fuidcnt * sizeof (uint64_t));
		}
	}

	if ((error = zfs_zget(zfsvfs, lr->lr_doid, &dzp)) != 0)
		return (error);

	xva_init(&xva);
	zfs_init_vattr(&xva.xva_vattr, AT_TYPE | AT_MODE | AT_UID | AT_GID,
	    lr->lr_mode, lr->lr_uid, lr->lr_gid, lr->lr_rdev, lr->lr_foid);

	/*
	 * All forms of zfs create (create, mkdir, mkxattrdir, symlink)
	 * eventually end up in zfs_mknode(), which assigns the object's
	 * creation time and generation number.  The generic VOP_CREATE()
	 * doesn't have either concept, so we smuggle the values inside
	 * the vattr's otherwise unused va_ctime and va_nblocks fields.
	 */
	ZFS_TIME_DECODE(&xva.xva_vattr.va_ctime, lr->lr_crtime);
	xva.xva_vattr.va_nblocks = lr->lr_gen;

	error = dmu_object_info(zfsvfs->z_os, lr->lr_foid, NULL);
	if (error != ENOENT)
		goto bail;

	if (lr->lr_common.lrc_txtype & TX_CI)
		vflg |= FIGNORECASE;
	switch (txtype) {
	case TX_CREATE_ACL:
		aclstart = (caddr_t)(lracl + 1);
		fuidstart = (caddr_t)aclstart +
		    ZIL_ACE_LENGTH(lracl->lr_acl_bytes);
		zfsvfs->z_fuid_replay = zfs_replay_fuids(fuidstart,
		    (void *)&name, lracl->lr_fuidcnt, lracl->lr_domcnt,
		    lr->lr_uid, lr->lr_gid);
		/*FALLTHROUGH*/
	case TX_CREATE_ACL_ATTR:
		if (name == NULL) {
			lrattr = (lr_attr_t *)(caddr_t)(lracl + 1);
			xvatlen = ZIL_XVAT_SIZE(lrattr->lr_attr_masksize);
			xva.xva_vattr.va_mask |= AT_XVATTR;
			zfs_replay_xvattr(lrattr, &xva);
		}
		vsec.vsa_mask = VSA_ACE | VSA_ACE_ACLFLAGS;
		vsec.vsa_aclentp = (caddr_t)(lracl + 1) + xvatlen;
		vsec.vsa_aclcnt = lracl->lr_aclcnt;
		vsec.vsa_aclentsz = lracl->lr_acl_bytes;
		vsec.vsa_aclflags = lracl->lr_acl_flags;
		if (zfsvfs->z_fuid_replay == NULL) {
			fuidstart = (caddr_t)(lracl + 1) + xvatlen +
			    ZIL_ACE_LENGTH(lracl->lr_acl_bytes);
			zfsvfs->z_fuid_replay =
			    zfs_replay_fuids(fuidstart,
			    (void *)&name, lracl->lr_fuidcnt, lracl->lr_domcnt,
			    lr->lr_uid, lr->lr_gid);
		}

		error = VOP_CREATE(ZTOV(dzp), name, &xva.xva_vattr,
		    0, 0, &vp, kcred, vflg, NULL, &vsec);
		break;
	case TX_MKDIR_ACL:
		aclstart = (caddr_t)(lracl + 1);
		fuidstart = (caddr_t)aclstart +
		    ZIL_ACE_LENGTH(lracl->lr_acl_bytes);
		zfsvfs->z_fuid_replay = zfs_replay_fuids(fuidstart,
		    (void *)&name, lracl->lr_fuidcnt, lracl->lr_domcnt,
		    lr->lr_uid, lr->lr_gid);
		/*FALLTHROUGH*/
	case TX_MKDIR_ACL_ATTR:
		if (name == NULL) {
			lrattr = (lr_attr_t *)(caddr_t)(lracl + 1);
			xvatlen = ZIL_XVAT_SIZE(lrattr->lr_attr_masksize);
			zfs_replay_xvattr(lrattr, &xva);
		}
		vsec.vsa_mask = VSA_ACE | VSA_ACE_ACLFLAGS;
		vsec.vsa_aclentp = (caddr_t)(lracl + 1) + xvatlen;
		vsec.vsa_aclcnt = lracl->lr_aclcnt;
		vsec.vsa_aclentsz = lracl->lr_acl_bytes;
		vsec.vsa_aclflags = lracl->lr_acl_flags;
		if (zfsvfs->z_fuid_replay == NULL) {
			fuidstart = (caddr_t)(lracl + 1) + xvatlen +
			    ZIL_ACE_LENGTH(lracl->lr_acl_bytes);
			zfsvfs->z_fuid_replay =
			    zfs_replay_fuids(fuidstart,
			    (void *)&name, lracl->lr_fuidcnt, lracl->lr_domcnt,
			    lr->lr_uid, lr->lr_gid);
		}
		error = VOP_MKDIR(ZTOV(dzp), name, &xva.xva_vattr,
		    &vp, kcred, NULL, vflg, &vsec);
		break;
	default:
		error = ENOTSUP;
	}

bail:
	if (error == 0 && vp != NULL)
		VN_RELE(vp);

	VN_RELE(ZTOV(dzp));

	if (zfsvfs->z_fuid_replay)
		zfs_fuid_info_free(zfsvfs->z_fuid_replay);
	zfsvfs->z_fuid_replay = NULL;

	return (error);
}

static int
zfs_replay_create(zfsvfs_t *zfsvfs, lr_create_t *lr, boolean_t byteswap)
{
	char *name = NULL;		/* location determined later */
	char *link;			/* symlink content follows name */
	znode_t *dzp;
	vnode_t *vp = NULL;
	xvattr_t xva;
	int vflg = 0;
	size_t lrsize = sizeof (lr_create_t);
	lr_attr_t *lrattr;
	void *start;
	size_t xvatlen;
	uint64_t txtype;
	int error;

	txtype = (lr->lr_common.lrc_txtype & ~TX_CI);
	if (byteswap) {
		byteswap_uint64_array(lr, sizeof (*lr));
		if (txtype == TX_CREATE_ATTR || txtype == TX_MKDIR_ATTR)
			zfs_replay_swap_attrs((lr_attr_t *)(lr + 1));
	}


	if ((error = zfs_zget(zfsvfs, lr->lr_doid, &dzp)) != 0)
		return (error);

	xva_init(&xva);
	zfs_init_vattr(&xva.xva_vattr, AT_TYPE | AT_MODE | AT_UID | AT_GID,
	    lr->lr_mode, lr->lr_uid, lr->lr_gid, lr->lr_rdev, lr->lr_foid);

	/*
	 * All forms of zfs create (create, mkdir, mkxattrdir, symlink)
	 * eventually end up in zfs_mknode(), which assigns the object's
	 * creation time and generation number.  The generic VOP_CREATE()
	 * doesn't have either concept, so we smuggle the values inside
	 * the vattr's otherwise unused va_ctime and va_nblocks fields.
	 */
	ZFS_TIME_DECODE(&xva.xva_vattr.va_ctime, lr->lr_crtime);
	xva.xva_vattr.va_nblocks = lr->lr_gen;

	error = dmu_object_info(zfsvfs->z_os, lr->lr_foid, NULL);
	if (error != ENOENT)
		goto out;

	if (lr->lr_common.lrc_txtype & TX_CI)
		vflg |= FIGNORECASE;

	/*
	 * Symlinks don't have fuid info, and CIFS never creates
	 * symlinks.
	 *
	 * The _ATTR versions will grab the fuid info in their subcases.
	 */
	if ((int)lr->lr_common.lrc_txtype != TX_SYMLINK &&
	    (int)lr->lr_common.lrc_txtype != TX_MKDIR_ATTR &&
	    (int)lr->lr_common.lrc_txtype != TX_CREATE_ATTR) {
		start = (lr + 1);
		zfsvfs->z_fuid_replay =
		    zfs_replay_fuid_domain(start, &start,
		    lr->lr_uid, lr->lr_gid);
	}

	switch (txtype) {
	case TX_CREATE_ATTR:
		lrattr = (lr_attr_t *)(caddr_t)(lr + 1);
		xvatlen = ZIL_XVAT_SIZE(lrattr->lr_attr_masksize);
		zfs_replay_xvattr((lr_attr_t *)((caddr_t)lr + lrsize), &xva);
		start = (caddr_t)(lr + 1) + xvatlen;
		zfsvfs->z_fuid_replay =
		    zfs_replay_fuid_domain(start, &start,
		    lr->lr_uid, lr->lr_gid);
		name = (char *)start;

		/*FALLTHROUGH*/
	case TX_CREATE:
		if (name == NULL)
			name = (char *)start;

		error = VOP_CREATE(ZTOV(dzp), name, &xva.xva_vattr,
		    0, 0, &vp, kcred, vflg, NULL, NULL);
		break;
	case TX_MKDIR_ATTR:
		lrattr = (lr_attr_t *)(caddr_t)(lr + 1);
		xvatlen = ZIL_XVAT_SIZE(lrattr->lr_attr_masksize);
		zfs_replay_xvattr((lr_attr_t *)((caddr_t)lr + lrsize), &xva);
		start = (caddr_t)(lr + 1) + xvatlen;
		zfsvfs->z_fuid_replay =
		    zfs_replay_fuid_domain(start, &start,
		    lr->lr_uid, lr->lr_gid);
		name = (char *)start;

		/*FALLTHROUGH*/
	case TX_MKDIR:
		if (name == NULL)
			name = (char *)(lr + 1);

		error = VOP_MKDIR(ZTOV(dzp), name, &xva.xva_vattr,
		    &vp, kcred, NULL, vflg, NULL);
		break;
	case TX_MKXATTR:
		error = zfs_make_xattrdir(dzp, &xva.xva_vattr, &vp, kcred);
		break;
	case TX_SYMLINK:
		name = (char *)(lr + 1);
		link = name + strlen(name) + 1;
		error = VOP_SYMLINK(ZTOV(dzp), name, &xva.xva_vattr,
		    link, kcred, NULL, vflg);
		break;
	default:
		error = ENOTSUP;
	}

out:
	if (error == 0 && vp != NULL)
		VN_RELE(vp);

	VN_RELE(ZTOV(dzp));

	if (zfsvfs->z_fuid_replay)
		zfs_fuid_info_free(zfsvfs->z_fuid_replay);
	zfsvfs->z_fuid_replay = NULL;
	return (error);
}

static int
zfs_replay_remove(zfsvfs_t *zfsvfs, lr_remove_t *lr, boolean_t byteswap)
{
	char *name = (char *)(lr + 1);	/* name follows lr_remove_t */
	znode_t *dzp;
	int error;
	int vflg = 0;

	if (byteswap)
		byteswap_uint64_array(lr, sizeof (*lr));

	if ((error = zfs_zget(zfsvfs, lr->lr_doid, &dzp)) != 0)
		return (error);

	if (lr->lr_common.lrc_txtype & TX_CI)
		vflg |= FIGNORECASE;

	switch ((int)lr->lr_common.lrc_txtype) {
	case TX_REMOVE:
		error = VOP_REMOVE(ZTOV(dzp), name, kcred, NULL, vflg);
		break;
	case TX_RMDIR:
		error = VOP_RMDIR(ZTOV(dzp), name, NULL, kcred, NULL, vflg);
		break;
	default:
		error = ENOTSUP;
	}

	VN_RELE(ZTOV(dzp));

	return (error);
}

static int
zfs_replay_link(zfsvfs_t *zfsvfs, lr_link_t *lr, boolean_t byteswap)
{
	char *name = (char *)(lr + 1);	/* name follows lr_link_t */
	znode_t *dzp, *zp;
	int error;
	int vflg = 0;

	if (byteswap)
		byteswap_uint64_array(lr, sizeof (*lr));

	if ((error = zfs_zget(zfsvfs, lr->lr_doid, &dzp)) != 0)
		return (error);

	if ((error = zfs_zget(zfsvfs, lr->lr_link_obj, &zp)) != 0) {
		VN_RELE(ZTOV(dzp));
		return (error);
	}

	if (lr->lr_common.lrc_txtype & TX_CI)
		vflg |= FIGNORECASE;

	error = VOP_LINK(ZTOV(dzp), ZTOV(zp), name, kcred, NULL, vflg);

	VN_RELE(ZTOV(zp));
	VN_RELE(ZTOV(dzp));

	return (error);
}

static int
zfs_replay_rename(zfsvfs_t *zfsvfs, lr_rename_t *lr, boolean_t byteswap)
{
	char *sname = (char *)(lr + 1);	/* sname and tname follow lr_rename_t */
	char *tname = sname + strlen(sname) + 1;
	znode_t *sdzp, *tdzp;
	int error;
	int vflg = 0;

	if (byteswap)
		byteswap_uint64_array(lr, sizeof (*lr));

	if ((error = zfs_zget(zfsvfs, lr->lr_sdoid, &sdzp)) != 0)
		return (error);

	if ((error = zfs_zget(zfsvfs, lr->lr_tdoid, &tdzp)) != 0) {
		VN_RELE(ZTOV(sdzp));
		return (error);
	}

	if (lr->lr_common.lrc_txtype & TX_CI)
		vflg |= FIGNORECASE;

	error = VOP_RENAME(ZTOV(sdzp), sname, ZTOV(tdzp), tname, kcred,
	    NULL, vflg);

	VN_RELE(ZTOV(tdzp));
	VN_RELE(ZTOV(sdzp));

	return (error);
}

static int
zfs_replay_write(zfsvfs_t *zfsvfs, lr_write_t *lr, boolean_t byteswap)
{
	char *data = (char *)(lr + 1);	/* data follows lr_write_t */
	znode_t	*zp;
	int error;
	ssize_t resid;
	uint64_t orig_eof, eod, offset, length;

	if (byteswap)
		byteswap_uint64_array(lr, sizeof (*lr));

	if ((error = zfs_zget(zfsvfs, lr->lr_foid, &zp)) != 0) {
		/*
		 * As we can log writes out of order, it's possible the
		 * file has been removed. In this case just drop the write
		 * and return success.
		 */
		if (error == ENOENT)
			error = 0;
		return (error);
	}

	offset = lr->lr_offset;
	length = lr->lr_length;
	eod = offset + length;		/* end of data for this write */

	orig_eof = zp->z_size;

	/* If it's a dmu_sync() block, write the whole block */
	if (lr->lr_common.lrc_reclen == sizeof (lr_write_t)) {
		uint64_t blocksize = BP_GET_LSIZE(&lr->lr_blkptr);
		if (length < blocksize) {
			offset -= offset % blocksize;
			length = blocksize;
		}
	}

	error = vn_rdwr(UIO_WRITE, ZTOV(zp), data, length, offset,
	    UIO_SYSSPACE, 0, RLIM64_INFINITY, kcred, &resid);

	/*
	 * This may be a write from a dmu_sync() for a whole block,
	 * and may extend beyond the current end of the file.
	 * We can't just replay what was written for this TX_WRITE as
	 * a future TX_WRITE2 may extend the eof and the data for that
	 * write needs to be there. So we write the whole block and
	 * reduce the eof.
	 */
	if (orig_eof < zp->z_size) /* file length grew ? */
		zp->z_size = eod;

	VN_RELE(ZTOV(zp));

	return (error);
}

/*
 * TX_WRITE2 are only generated when dmu_sync() returns EALREADY
 * meaning the pool block is already being synced. So now that we always write
 * out full blocks, all we have to do is expand the eof if
 * the file is grown.
 */
static int
zfs_replay_write2(zfsvfs_t *zfsvfs, lr_write_t *lr, boolean_t byteswap)
{
	znode_t	*zp;
	int error;
	uint64_t end;

	if (byteswap)
		byteswap_uint64_array(lr, sizeof (*lr));

	if ((error = zfs_zget(zfsvfs, lr->lr_foid, &zp)) != 0)
		return (error);

	end = lr->lr_offset + lr->lr_length;
	if (end > zp->z_size) {
		ASSERT3U(end - zp->z_size, <, zp->z_blksz);
		zp->z_size = end;
	}

	VN_RELE(ZTOV(zp));

	return (error);
}

static int
zfs_replay_truncate(zfsvfs_t *zfsvfs, lr_truncate_t *lr, boolean_t byteswap)
{
	znode_t *zp;
	flock64_t fl;
	int error;

	if (byteswap)
		byteswap_uint64_array(lr, sizeof (*lr));

	if ((error = zfs_zget(zfsvfs, lr->lr_foid, &zp)) != 0)
		return (error);

	bzero(&fl, sizeof (fl));
	fl.l_type = F_WRLCK;
	fl.l_whence = 0;
	fl.l_start = lr->lr_offset;
	fl.l_len = lr->lr_length;

	error = VOP_SPACE(ZTOV(zp), F_FREESP, &fl, FWRITE | FOFFMAX,
	    lr->lr_offset, kcred, NULL);

	VN_RELE(ZTOV(zp));

	return (error);
}

static int
zfs_replay_setattr(zfsvfs_t *zfsvfs, lr_setattr_t *lr, boolean_t byteswap)
{
	znode_t *zp;
	xvattr_t xva;
	vattr_t *vap = &xva.xva_vattr;
	int error;
	void *start;

	xva_init(&xva);
	if (byteswap) {
		byteswap_uint64_array(lr, sizeof (*lr));

		if ((lr->lr_mask & AT_XVATTR) &&
		    zfsvfs->z_version >= ZPL_VERSION_INITIAL)
			zfs_replay_swap_attrs((lr_attr_t *)(lr + 1));
	}

	if ((error = zfs_zget(zfsvfs, lr->lr_foid, &zp)) != 0)
		return (error);

	zfs_init_vattr(vap, lr->lr_mask, lr->lr_mode,
	    lr->lr_uid, lr->lr_gid, 0, lr->lr_foid);

	vap->va_size = lr->lr_size;
	ZFS_TIME_DECODE(&vap->va_atime, lr->lr_atime);
	ZFS_TIME_DECODE(&vap->va_mtime, lr->lr_mtime);

	/*
	 * Fill in xvattr_t portions if necessary.
	 */

	start = (lr_setattr_t *)(lr + 1);
	if (vap->va_mask & AT_XVATTR) {
		zfs_replay_xvattr((lr_attr_t *)start, &xva);
		start = (caddr_t)start +
		    ZIL_XVAT_SIZE(((lr_attr_t *)start)->lr_attr_masksize);
	} else
		xva.xva_vattr.va_mask &= ~AT_XVATTR;

	zfsvfs->z_fuid_replay = zfs_replay_fuid_domain(start, &start,
	    lr->lr_uid, lr->lr_gid);

	error = VOP_SETATTR(ZTOV(zp), vap, 0, kcred, NULL);

	zfs_fuid_info_free(zfsvfs->z_fuid_replay);
	zfsvfs->z_fuid_replay = NULL;
	VN_RELE(ZTOV(zp));

	return (error);
}

static int
zfs_replay_acl_v0(zfsvfs_t *zfsvfs, lr_acl_v0_t *lr, boolean_t byteswap)
{
	ace_t *ace = (ace_t *)(lr + 1);	/* ace array follows lr_acl_t */
	vsecattr_t vsa;
	znode_t *zp;
	int error;

	if (byteswap) {
		byteswap_uint64_array(lr, sizeof (*lr));
		zfs_oldace_byteswap(ace, lr->lr_aclcnt);
	}

	if ((error = zfs_zget(zfsvfs, lr->lr_foid, &zp)) != 0)
		return (error);

	bzero(&vsa, sizeof (vsa));
	vsa.vsa_mask = VSA_ACE | VSA_ACECNT;
	vsa.vsa_aclcnt = lr->lr_aclcnt;
	vsa.vsa_aclentsz = sizeof (ace_t) * vsa.vsa_aclcnt;
	vsa.vsa_aclflags = 0;
	vsa.vsa_aclentp = ace;

	error = VOP_SETSECATTR(ZTOV(zp), &vsa, 0, kcred, NULL);

	VN_RELE(ZTOV(zp));

	return (error);
}

/*
 * Replaying ACLs is complicated by FUID support.
 * The log record may contain some optional data
 * to be used for replaying FUID's.  These pieces
 * are the actual FUIDs that were created initially.
 * The FUID table index may no longer be valid and
 * during zfs_create() a new index may be assigned.
 * Because of this the log will contain the original
 * doman+rid in order to create a new FUID.
 *
 * The individual ACEs may contain an ephemeral uid/gid which is no
 * longer valid and will need to be replaced with an actual FUID.
 *
 */
static int
zfs_replay_acl(zfsvfs_t *zfsvfs, lr_acl_t *lr, boolean_t byteswap)
{
	ace_t *ace = (ace_t *)(lr + 1);
	vsecattr_t vsa;
	znode_t *zp;
	int error;

	if (byteswap) {
		byteswap_uint64_array(lr, sizeof (*lr));
		zfs_ace_byteswap(ace, lr->lr_acl_bytes, B_FALSE);
		if (lr->lr_fuidcnt) {
			byteswap_uint64_array((caddr_t)ace +
			    ZIL_ACE_LENGTH(lr->lr_acl_bytes),
			    lr->lr_fuidcnt * sizeof (uint64_t));
		}
	}

	if ((error = zfs_zget(zfsvfs, lr->lr_foid, &zp)) != 0)
		return (error);

	bzero(&vsa, sizeof (vsa));
	vsa.vsa_mask = VSA_ACE | VSA_ACECNT | VSA_ACE_ACLFLAGS;
	vsa.vsa_aclcnt = lr->lr_aclcnt;
	vsa.vsa_aclentp = ace;
	vsa.vsa_aclentsz = lr->lr_acl_bytes;
	vsa.vsa_aclflags = lr->lr_acl_flags;

	if (lr->lr_fuidcnt) {
		void *fuidstart = (caddr_t)ace +
		    ZIL_ACE_LENGTH(lr->lr_acl_bytes);

		zfsvfs->z_fuid_replay =
		    zfs_replay_fuids(fuidstart, &fuidstart,
		    lr->lr_fuidcnt, lr->lr_domcnt, 0, 0);
	}

	error = VOP_SETSECATTR(ZTOV(zp), &vsa, 0, kcred, NULL);

	if (zfsvfs->z_fuid_replay)
		zfs_fuid_info_free(zfsvfs->z_fuid_replay);

	zfsvfs->z_fuid_replay = NULL;
	VN_RELE(ZTOV(zp));

	return (error);
}

/*
 * Callback vectors for replaying records
 */
zil_replay_func_t *zfs_replay_vector[TX_MAX_TYPE] = {
	zfs_replay_error,	/* 0 no such transaction type */
	zfs_replay_create,	/* TX_CREATE */
	zfs_replay_create,	/* TX_MKDIR */
	zfs_replay_create,	/* TX_MKXATTR */
	zfs_replay_create,	/* TX_SYMLINK */
	zfs_replay_remove,	/* TX_REMOVE */
	zfs_replay_remove,	/* TX_RMDIR */
	zfs_replay_link,	/* TX_LINK */
	zfs_replay_rename,	/* TX_RENAME */
	zfs_replay_write,	/* TX_WRITE */
	zfs_replay_truncate,	/* TX_TRUNCATE */
	zfs_replay_setattr,	/* TX_SETATTR */
	zfs_replay_acl_v0,	/* TX_ACL_V0 */
	zfs_replay_acl,		/* TX_ACL */
	zfs_replay_create_acl,	/* TX_CREATE_ACL */
	zfs_replay_create,	/* TX_CREATE_ATTR */
	zfs_replay_create_acl,	/* TX_CREATE_ACL_ATTR */
	zfs_replay_create_acl,	/* TX_MKDIR_ACL */
	zfs_replay_create,	/* TX_MKDIR_ATTR */
	zfs_replay_create_acl,	/* TX_MKDIR_ACL_ATTR */
<<<<<<< HEAD
};
#endif /* HAVE_ZPL */
=======
	zfs_replay_write2,	/* TX_WRITE2 */
};
>>>>>>> 812761ea
<|MERGE_RESOLUTION|>--- conflicted
+++ resolved
@@ -23,11 +23,8 @@
  * Use is subject to license terms.
  */
 
-<<<<<<< HEAD
 #ifdef HAVE_ZPL
 
-=======
->>>>>>> 812761ea
 #include <sys/types.h>
 #include <sys/param.h>
 #include <sys/systm.h>
@@ -905,10 +902,6 @@
 	zfs_replay_create_acl,	/* TX_MKDIR_ACL */
 	zfs_replay_create,	/* TX_MKDIR_ATTR */
 	zfs_replay_create_acl,	/* TX_MKDIR_ACL_ATTR */
-<<<<<<< HEAD
-};
-#endif /* HAVE_ZPL */
-=======
 	zfs_replay_write2,	/* TX_WRITE2 */
 };
->>>>>>> 812761ea
+#endif /* HAVE_ZPL */