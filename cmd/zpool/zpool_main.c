/*
 * CDDL HEADER START
 *
 * The contents of this file are subject to the terms of the
 * Common Development and Distribution License (the "License").
 * You may not use this file except in compliance with the License.
 *
 * You can obtain a copy of the license at usr/src/OPENSOLARIS.LICENSE
 * or http://www.opensolaris.org/os/licensing.
 * See the License for the specific language governing permissions
 * and limitations under the License.
 *
 * When distributing Covered Code, include this CDDL HEADER in each
 * file and include the License file at usr/src/OPENSOLARIS.LICENSE.
 * If applicable, add the following below this CDDL HEADER, with the
 * fields enclosed by brackets "[]" replaced with your own identifying
 * information: Portions Copyright [yyyy] [name of copyright owner]
 *
 * CDDL HEADER END
 */

/*
 * Copyright (c) 2005, 2010, Oracle and/or its affiliates. All rights reserved.
 */

#include <assert.h>
#include <ctype.h>
#include <dirent.h>
#include <errno.h>
#include <fcntl.h>
#include <libgen.h>
#include <libintl.h>
#include <libuutil.h>
#include <locale.h>
#include <stdio.h>
#include <stdlib.h>
#include <string.h>
#include <strings.h>
#include <unistd.h>
#include <priv.h>
#include <pwd.h>
#include <zone.h>
#include <sys/fs/zfs.h>
#include <sys/stat.h>

#include <libzfs.h>

#include "zpool_util.h"
#include "zfs_comutil.h"

#include "statcommon.h"

static int zpool_do_create(int, char **);
static int zpool_do_destroy(int, char **);

static int zpool_do_add(int, char **);
static int zpool_do_remove(int, char **);

static int zpool_do_list(int, char **);
static int zpool_do_iostat(int, char **);
static int zpool_do_status(int, char **);

static int zpool_do_online(int, char **);
static int zpool_do_offline(int, char **);
static int zpool_do_clear(int, char **);

static int zpool_do_attach(int, char **);
static int zpool_do_detach(int, char **);
static int zpool_do_replace(int, char **);
static int zpool_do_split(int, char **);

static int zpool_do_scrub(int, char **);

static int zpool_do_import(int, char **);
static int zpool_do_export(int, char **);

static int zpool_do_upgrade(int, char **);

static int zpool_do_history(int, char **);

static int zpool_do_get(int, char **);
static int zpool_do_set(int, char **);

/*
 * These libumem hooks provide a reasonable set of defaults for the allocator's
 * debugging facilities.
 */

#ifdef DEBUG
const char *
_umem_debug_init(void)
{
	return ("default,verbose"); /* $UMEM_DEBUG setting */
}

const char *
_umem_logging_init(void)
{
	return ("fail,contents"); /* $UMEM_LOGGING setting */
}
#endif

typedef enum {
	HELP_ADD,
	HELP_ATTACH,
	HELP_CLEAR,
	HELP_CREATE,
	HELP_DESTROY,
	HELP_DETACH,
	HELP_EXPORT,
	HELP_HISTORY,
	HELP_IMPORT,
	HELP_IOSTAT,
	HELP_LIST,
	HELP_OFFLINE,
	HELP_ONLINE,
	HELP_REPLACE,
	HELP_REMOVE,
	HELP_SCRUB,
	HELP_STATUS,
	HELP_UPGRADE,
	HELP_GET,
	HELP_SET,
	HELP_SPLIT
} zpool_help_t;


typedef struct zpool_command {
	const char	*name;
	int		(*func)(int, char **);
	zpool_help_t	usage;
} zpool_command_t;

/*
 * Master command table.  Each ZFS command has a name, associated function, and
 * usage message.  The usage messages need to be internationalized, so we have
 * to have a function to return the usage message based on a command index.
 *
 * These commands are organized according to how they are displayed in the usage
 * message.  An empty command (one with a NULL name) indicates an empty line in
 * the generic usage message.
 */
static zpool_command_t command_table[] = {
	{ "create",	zpool_do_create,	HELP_CREATE		},
	{ "destroy",	zpool_do_destroy,	HELP_DESTROY		},
	{ NULL },
	{ "add",	zpool_do_add,		HELP_ADD		},
	{ "remove",	zpool_do_remove,	HELP_REMOVE		},
	{ NULL },
	{ "list",	zpool_do_list,		HELP_LIST		},
	{ "iostat",	zpool_do_iostat,	HELP_IOSTAT		},
	{ "status",	zpool_do_status,	HELP_STATUS		},
	{ NULL },
	{ "online",	zpool_do_online,	HELP_ONLINE		},
	{ "offline",	zpool_do_offline,	HELP_OFFLINE		},
	{ "clear",	zpool_do_clear,		HELP_CLEAR		},
	{ NULL },
	{ "attach",	zpool_do_attach,	HELP_ATTACH		},
	{ "detach",	zpool_do_detach,	HELP_DETACH		},
	{ "replace",	zpool_do_replace,	HELP_REPLACE		},
	{ "split",	zpool_do_split,		HELP_SPLIT		},
	{ NULL },
	{ "scrub",	zpool_do_scrub,		HELP_SCRUB		},
	{ NULL },
	{ "import",	zpool_do_import,	HELP_IMPORT		},
	{ "export",	zpool_do_export,	HELP_EXPORT		},
	{ "upgrade",	zpool_do_upgrade,	HELP_UPGRADE		},
	{ NULL },
	{ "history",	zpool_do_history,	HELP_HISTORY		},
	{ "get",	zpool_do_get,		HELP_GET		},
	{ "set",	zpool_do_set,		HELP_SET		},
};

#define	NCOMMAND	(sizeof (command_table) / sizeof (command_table[0]))

zpool_command_t *current_command;
static char history_str[HIS_MAX_RECORD_LEN];

static uint_t timestamp_fmt = NODATE;

static const char *
get_usage(zpool_help_t idx) {
	switch (idx) {
	case HELP_ADD:
		return (gettext("\tadd [-fn] <pool> <vdev> ...\n"));
	case HELP_ATTACH:
		return (gettext("\tattach [-f] <pool> <device> "
		    "<new-device>\n"));
	case HELP_CLEAR:
		return (gettext("\tclear [-nF] <pool> [device]\n"));
	case HELP_CREATE:
		return (gettext("\tcreate [-fn] [-o property=value] ... \n"
		    "\t    [-O file-system-property=value] ... \n"
		    "\t    [-m mountpoint] [-R root] <pool> <vdev> ...\n"));
	case HELP_DESTROY:
		return (gettext("\tdestroy [-f] <pool>\n"));
	case HELP_DETACH:
		return (gettext("\tdetach <pool> <device>\n"));
	case HELP_EXPORT:
		return (gettext("\texport [-f] <pool> ...\n"));
	case HELP_HISTORY:
		return (gettext("\thistory [-il] [<pool>] ...\n"));
	case HELP_IMPORT:
		return (gettext("\timport [-d dir] [-D]\n"
		    "\timport [-d dir | -c cachefile] [-n] -F <pool | id>\n"
		    "\timport [-o mntopts] [-o property=value] ... \n"
		    "\t    [-d dir | -c cachefile] [-D] [-f] [-R root] -a\n"
		    "\timport [-o mntopts] [-o property=value] ... \n"
		    "\t    [-d dir | -c cachefile] [-D] [-f] [-R root] "
		    "<pool | id> [newpool]\n"));
	case HELP_IOSTAT:
		return (gettext("\tiostat [-v] [-T d|u] [pool] ... [interval "
		    "[count]]\n"));
	case HELP_LIST:
		return (gettext("\tlist [-H] [-o property[,...]] "
		    "[-T d|u] [pool] ... [interval [count]]\n"));
	case HELP_OFFLINE:
		return (gettext("\toffline [-t] <pool> <device> ...\n"));
	case HELP_ONLINE:
		return (gettext("\tonline <pool> <device> ...\n"));
	case HELP_REPLACE:
		return (gettext("\treplace [-f] <pool> <device> "
		    "[new-device]\n"));
	case HELP_REMOVE:
		return (gettext("\tremove <pool> <device> ...\n"));
	case HELP_SCRUB:
		return (gettext("\tscrub [-s] <pool> ...\n"));
	case HELP_STATUS:
		return (gettext("\tstatus [-vx] [-T d|u] [pool] ... [interval "
		    "[count]]\n"));
	case HELP_UPGRADE:
		return (gettext("\tupgrade\n"
		    "\tupgrade -v\n"
		    "\tupgrade [-V version] <-a | pool ...>\n"));
	case HELP_GET:
		return (gettext("\tget <\"all\" | property[,...]> "
		    "<pool> ...\n"));
	case HELP_SET:
		return (gettext("\tset <property=value> <pool> \n"));
	case HELP_SPLIT:
		return (gettext("\tsplit [-n] [-R altroot] [-o mntopts]\n"
		    "\t    [-o property=value] <pool> <newpool> "
		    "[<device> ...]\n"));
	}

	abort();
	/* NOTREACHED */
}


/*
 * Callback routine that will print out a pool property value.
 */
static int
print_prop_cb(int prop, void *cb)
{
	FILE *fp = cb;

	(void) fprintf(fp, "\t%-15s  ", zpool_prop_to_name(prop));

	if (zpool_prop_readonly(prop))
		(void) fprintf(fp, "  NO   ");
	else
		(void) fprintf(fp, " YES   ");

	if (zpool_prop_values(prop) == NULL)
		(void) fprintf(fp, "-\n");
	else
		(void) fprintf(fp, "%s\n", zpool_prop_values(prop));

	return (ZPROP_CONT);
}

/*
 * Display usage message.  If we're inside a command, display only the usage for
 * that command.  Otherwise, iterate over the entire command table and display
 * a complete usage message.
 */
void
usage(boolean_t requested)
{
	FILE *fp = requested ? stdout : stderr;

	if (current_command == NULL) {
		int i;

		(void) fprintf(fp, gettext("usage: zpool command args ...\n"));
		(void) fprintf(fp,
		    gettext("where 'command' is one of the following:\n\n"));

		for (i = 0; i < NCOMMAND; i++) {
			if (command_table[i].name == NULL)
				(void) fprintf(fp, "\n");
			else
				(void) fprintf(fp, "%s",
				    get_usage(command_table[i].usage));
		}
	} else {
		(void) fprintf(fp, gettext("usage:\n"));
		(void) fprintf(fp, "%s", get_usage(current_command->usage));
	}

	if (current_command != NULL &&
	    ((strcmp(current_command->name, "set") == 0) ||
	    (strcmp(current_command->name, "get") == 0) ||
	    (strcmp(current_command->name, "list") == 0))) {

		(void) fprintf(fp,
		    gettext("\nthe following properties are supported:\n"));

		(void) fprintf(fp, "\n\t%-15s  %s   %s\n\n",
		    "PROPERTY", "EDIT", "VALUES");

		/* Iterate over all properties */
		(void) zprop_iter(print_prop_cb, fp, B_FALSE, B_TRUE,
		    ZFS_TYPE_POOL);
	}

	/*
	 * See comments at end of main().
	 */
	if (getenv("ZFS_ABORT") != NULL) {
		(void) printf("dumping core by request\n");
		abort();
	}

	exit(requested ? 0 : 2);
}

void
print_vdev_tree(zpool_handle_t *zhp, const char *name, nvlist_t *nv, int indent,
    boolean_t print_logs)
{
	nvlist_t **child;
	uint_t c, children;
	char *vname;

	if (name != NULL)
		(void) printf("\t%*s%s\n", indent, "", name);

	if (nvlist_lookup_nvlist_array(nv, ZPOOL_CONFIG_CHILDREN,
	    &child, &children) != 0)
		return;

	for (c = 0; c < children; c++) {
		uint64_t is_log = B_FALSE;

		(void) nvlist_lookup_uint64(child[c], ZPOOL_CONFIG_IS_LOG,
		    &is_log);
		if ((is_log && !print_logs) || (!is_log && print_logs))
			continue;

		vname = zpool_vdev_name(g_zfs, zhp, child[c], B_FALSE);
		print_vdev_tree(zhp, vname, child[c], indent + 2,
		    B_FALSE);
		free(vname);
	}
}

/*
 * Add a property pair (name, string-value) into a property nvlist.
 */
static int
add_prop_list(const char *propname, char *propval, nvlist_t **props,
    boolean_t poolprop)
{
	zpool_prop_t prop = ZPROP_INVAL;
	zfs_prop_t fprop;
	nvlist_t *proplist;
	const char *normnm;
	char *strval;

	if (*props == NULL &&
	    nvlist_alloc(props, NV_UNIQUE_NAME, 0) != 0) {
		(void) fprintf(stderr,
		    gettext("internal error: out of memory\n"));
		return (1);
	}

	proplist = *props;

	if (poolprop) {
		if ((prop = zpool_name_to_prop(propname)) == ZPROP_INVAL) {
			(void) fprintf(stderr, gettext("property '%s' is "
			    "not a valid pool property\n"), propname);
			return (2);
		}
		normnm = zpool_prop_to_name(prop);
	} else {
		if ((fprop = zfs_name_to_prop(propname)) != ZPROP_INVAL) {
			normnm = zfs_prop_to_name(fprop);
		} else {
			normnm = propname;
		}
	}

	if (nvlist_lookup_string(proplist, normnm, &strval) == 0 &&
	    prop != ZPOOL_PROP_CACHEFILE) {
		(void) fprintf(stderr, gettext("property '%s' "
		    "specified multiple times\n"), propname);
		return (2);
	}

	if (nvlist_add_string(proplist, normnm, propval) != 0) {
		(void) fprintf(stderr, gettext("internal "
		    "error: out of memory\n"));
		return (1);
	}

	return (0);
}

/*
 * zpool add [-fn] <pool> <vdev> ...
 *
 *	-f	Force addition of devices, even if they appear in use
 *	-n	Do not add the devices, but display the resulting layout if
 *		they were to be added.
 *
 * Adds the given vdevs to 'pool'.  As with create, the bulk of this work is
 * handled by get_vdev_spec(), which constructs the nvlist needed to pass to
 * libzfs.
 */
int
zpool_do_add(int argc, char **argv)
{
	boolean_t force = B_FALSE;
	boolean_t dryrun = B_FALSE;
	int c;
	nvlist_t *nvroot;
	char *poolname;
	int ret;
	zpool_handle_t *zhp;
	nvlist_t *config;

	/* check options */
	while ((c = getopt(argc, argv, "fn")) != -1) {
		switch (c) {
		case 'f':
			force = B_TRUE;
			break;
		case 'n':
			dryrun = B_TRUE;
			break;
		case '?':
			(void) fprintf(stderr, gettext("invalid option '%c'\n"),
			    optopt);
			usage(B_FALSE);
		}
	}

	argc -= optind;
	argv += optind;

	/* get pool name and check number of arguments */
	if (argc < 1) {
		(void) fprintf(stderr, gettext("missing pool name argument\n"));
		usage(B_FALSE);
	}
	if (argc < 2) {
		(void) fprintf(stderr, gettext("missing vdev specification\n"));
		usage(B_FALSE);
	}

	poolname = argv[0];

	argc--;
	argv++;

	if ((zhp = zpool_open(g_zfs, poolname)) == NULL)
		return (1);

	if ((config = zpool_get_config(zhp, NULL)) == NULL) {
		(void) fprintf(stderr, gettext("pool '%s' is unavailable\n"),
		    poolname);
		zpool_close(zhp);
		return (1);
	}

	/* pass off to get_vdev_spec for processing */
	nvroot = make_root_vdev(zhp, force, !force, B_FALSE, dryrun,
	    argc, argv);
	if (nvroot == NULL) {
		zpool_close(zhp);
		return (1);
	}

	if (dryrun) {
		nvlist_t *poolnvroot;

		verify(nvlist_lookup_nvlist(config, ZPOOL_CONFIG_VDEV_TREE,
		    &poolnvroot) == 0);

		(void) printf(gettext("would update '%s' to the following "
		    "configuration:\n"), zpool_get_name(zhp));

		/* print original main pool and new tree */
		print_vdev_tree(zhp, poolname, poolnvroot, 0, B_FALSE);
		print_vdev_tree(zhp, NULL, nvroot, 0, B_FALSE);

		/* Do the same for the logs */
		if (num_logs(poolnvroot) > 0) {
			print_vdev_tree(zhp, "logs", poolnvroot, 0, B_TRUE);
			print_vdev_tree(zhp, NULL, nvroot, 0, B_TRUE);
		} else if (num_logs(nvroot) > 0) {
			print_vdev_tree(zhp, "logs", nvroot, 0, B_TRUE);
		}

		ret = 0;
	} else {
		ret = (zpool_add(zhp, nvroot) != 0);
	}

	nvlist_free(nvroot);
	zpool_close(zhp);

	return (ret);
}

/*
 * zpool remove  <pool> <vdev> ...
 *
 * Removes the given vdev from the pool.  Currently, this supports removing
 * spares, cache, and log devices from the pool.
 */
int
zpool_do_remove(int argc, char **argv)
{
	char *poolname;
	int i, ret = 0;
	zpool_handle_t *zhp;

	argc--;
	argv++;

	/* get pool name and check number of arguments */
	if (argc < 1) {
		(void) fprintf(stderr, gettext("missing pool name argument\n"));
		usage(B_FALSE);
	}
	if (argc < 2) {
		(void) fprintf(stderr, gettext("missing device\n"));
		usage(B_FALSE);
	}

	poolname = argv[0];

	if ((zhp = zpool_open(g_zfs, poolname)) == NULL)
		return (1);

	for (i = 1; i < argc; i++) {
		if (zpool_vdev_remove(zhp, argv[i]) != 0)
			ret = 1;
	}

	return (ret);
}

/*
 * zpool create [-fn] [-o property=value] ...
 *		[-O file-system-property=value] ...
 *		[-R root] [-m mountpoint] <pool> <dev> ...
 *
 *	-f	Force creation, even if devices appear in use
 *	-n	Do not create the pool, but display the resulting layout if it
 *		were to be created.
 *      -R	Create a pool under an alternate root
 *      -m	Set default mountpoint for the root dataset.  By default it's
 *      	'/<pool>'
 *	-o	Set property=value.
 *	-O	Set fsproperty=value in the pool's root file system
 *
 * Creates the named pool according to the given vdev specification.  The
 * bulk of the vdev processing is done in get_vdev_spec() in zpool_vdev.c.  Once
 * we get the nvlist back from get_vdev_spec(), we either print out the contents
 * (if '-n' was specified), or pass it to libzfs to do the creation.
 */
int
zpool_do_create(int argc, char **argv)
{
	boolean_t force = B_FALSE;
	boolean_t dryrun = B_FALSE;
	int c;
	nvlist_t *nvroot = NULL;
	char *poolname;
	int ret = 1;
	char *altroot = NULL;
	char *mountpoint = NULL;
	nvlist_t *fsprops = NULL;
	nvlist_t *props = NULL;
	char *propval;

	/* check options */
	while ((c = getopt(argc, argv, ":fnR:m:o:O:")) != -1) {
		switch (c) {
		case 'f':
			force = B_TRUE;
			break;
		case 'n':
			dryrun = B_TRUE;
			break;
		case 'R':
			altroot = optarg;
			if (add_prop_list(zpool_prop_to_name(
			    ZPOOL_PROP_ALTROOT), optarg, &props, B_TRUE))
				goto errout;
			if (nvlist_lookup_string(props,
			    zpool_prop_to_name(ZPOOL_PROP_CACHEFILE),
			    &propval) == 0)
				break;
			if (add_prop_list(zpool_prop_to_name(
			    ZPOOL_PROP_CACHEFILE), "none", &props, B_TRUE))
				goto errout;
			break;
		case 'm':
			mountpoint = optarg;
			break;
		case 'o':
			if ((propval = strchr(optarg, '=')) == NULL) {
				(void) fprintf(stderr, gettext("missing "
				    "'=' for -o option\n"));
				goto errout;
			}
			*propval = '\0';
			propval++;

			if (add_prop_list(optarg, propval, &props, B_TRUE))
				goto errout;
			break;
		case 'O':
			if ((propval = strchr(optarg, '=')) == NULL) {
				(void) fprintf(stderr, gettext("missing "
				    "'=' for -O option\n"));
				goto errout;
			}
			*propval = '\0';
			propval++;

			if (add_prop_list(optarg, propval, &fsprops, B_FALSE))
				goto errout;
			break;
		case ':':
			(void) fprintf(stderr, gettext("missing argument for "
			    "'%c' option\n"), optopt);
			goto badusage;
		case '?':
			(void) fprintf(stderr, gettext("invalid option '%c'\n"),
			    optopt);
			goto badusage;
		}
	}

	argc -= optind;
	argv += optind;

	/* get pool name and check number of arguments */
	if (argc < 1) {
		(void) fprintf(stderr, gettext("missing pool name argument\n"));
		goto badusage;
	}
	if (argc < 2) {
		(void) fprintf(stderr, gettext("missing vdev specification\n"));
		goto badusage;
	}

	poolname = argv[0];

	/*
	 * As a special case, check for use of '/' in the name, and direct the
	 * user to use 'zfs create' instead.
	 */
	if (strchr(poolname, '/') != NULL) {
		(void) fprintf(stderr, gettext("cannot create '%s': invalid "
		    "character '/' in pool name\n"), poolname);
		(void) fprintf(stderr, gettext("use 'zfs create' to "
		    "create a dataset\n"));
		goto errout;
	}

	/* pass off to get_vdev_spec for bulk processing */
	nvroot = make_root_vdev(NULL, force, !force, B_FALSE, dryrun,
	    argc - 1, argv + 1);
	if (nvroot == NULL)
		goto errout;

	/* make_root_vdev() allows 0 toplevel children if there are spares */
	if (!zfs_allocatable_devs(nvroot)) {
		(void) fprintf(stderr, gettext("invalid vdev "
		    "specification: at least one toplevel vdev must be "
		    "specified\n"));
		goto errout;
	}


	if (altroot != NULL && altroot[0] != '/') {
		(void) fprintf(stderr, gettext("invalid alternate root '%s': "
		    "must be an absolute path\n"), altroot);
		goto errout;
	}

	/*
	 * Check the validity of the mountpoint and direct the user to use the
	 * '-m' mountpoint option if it looks like its in use.
	 */
	if (mountpoint == NULL ||
	    (strcmp(mountpoint, ZFS_MOUNTPOINT_LEGACY) != 0 &&
	    strcmp(mountpoint, ZFS_MOUNTPOINT_NONE) != 0)) {
		char buf[MAXPATHLEN];
#ifdef HAVE_ZPL
		DIR *dirp;
#endif

		if (mountpoint && mountpoint[0] != '/') {
			(void) fprintf(stderr, gettext("invalid mountpoint "
			    "'%s': must be an absolute path, 'legacy', or "
			    "'none'\n"), mountpoint);
			goto errout;
		}

		if (mountpoint == NULL) {
			if (altroot != NULL)
				(void) snprintf(buf, sizeof (buf), "%s/%s",
				    altroot, poolname);
			else
				(void) snprintf(buf, sizeof (buf), "/%s",
				    poolname);
		} else {
			if (altroot != NULL)
				(void) snprintf(buf, sizeof (buf), "%s%s",
				    altroot, mountpoint);
			else
				(void) snprintf(buf, sizeof (buf), "%s",
				    mountpoint);
		}

#ifdef HAVE_ZPL
		if ((dirp = opendir(buf)) == NULL && errno != ENOENT) {
			(void) fprintf(stderr, gettext("mountpoint '%s' : "
			    "%s\n"), buf, strerror(errno));
			(void) fprintf(stderr, gettext("use '-m' "
			    "option to provide a different default\n"));
			goto errout;
		} else if (dirp) {
			int count = 0;

			while (count < 3 && readdir(dirp) != NULL)
				count++;
			(void) closedir(dirp);

			if (count > 2) {
				(void) fprintf(stderr, gettext("mountpoint "
				    "'%s' exists and is not empty\n"), buf);
				(void) fprintf(stderr, gettext("use '-m' "
				    "option to provide a "
				    "different default\n"));
				goto errout;
			}
		}
#endif /* HAVE_ZPL */
	}

	if (dryrun) {
		/*
		 * For a dry run invocation, print out a basic message and run
		 * through all the vdevs in the list and print out in an
		 * appropriate hierarchy.
		 */
		(void) printf(gettext("would create '%s' with the "
		    "following layout:\n\n"), poolname);

		print_vdev_tree(NULL, poolname, nvroot, 0, B_FALSE);
		if (num_logs(nvroot) > 0)
			print_vdev_tree(NULL, "logs", nvroot, 0, B_TRUE);

		ret = 0;
	} else {
		/*
		 * Hand off to libzfs.
		 */
		if (zpool_create(g_zfs, poolname,
		    nvroot, props, fsprops) == 0) {
			zfs_handle_t *pool = zfs_open(g_zfs, poolname,
			    ZFS_TYPE_FILESYSTEM);
			if (pool != NULL) {
				if (mountpoint != NULL)
					verify(zfs_prop_set(pool,
					    zfs_prop_to_name(
					    ZFS_PROP_MOUNTPOINT),
					    mountpoint) == 0);
#ifdef HAVE_ZPL
				if (zfs_mount(pool, NULL, 0) == 0)
					ret = zfs_shareall(pool);
#else
				ret = 0;
#endif /* HAVE_ZPL */
				zfs_close(pool);
			}
		} else if (libzfs_errno(g_zfs) == EZFS_INVALIDNAME) {
			(void) fprintf(stderr, gettext("pool name may have "
			    "been omitted\n"));
		}
	}

errout:
	nvlist_free(nvroot);
	nvlist_free(fsprops);
	nvlist_free(props);
	return (ret);
badusage:
	nvlist_free(fsprops);
	nvlist_free(props);
	usage(B_FALSE);
	return (2);
}

/*
 * zpool destroy <pool>
 *
 * 	-f	Forcefully unmount any datasets
 *
 * Destroy the given pool.  Automatically unmounts any datasets in the pool.
 */
int
zpool_do_destroy(int argc, char **argv)
{
	boolean_t force = B_FALSE;
	int c;
	char *pool;
	zpool_handle_t *zhp;
	int ret;

	/* check options */
	while ((c = getopt(argc, argv, "f")) != -1) {
		switch (c) {
		case 'f':
			force = B_TRUE;
			break;
		case '?':
			(void) fprintf(stderr, gettext("invalid option '%c'\n"),
			    optopt);
			usage(B_FALSE);
		}
	}

	argc -= optind;
	argv += optind;

	/* check arguments */
	if (argc < 1) {
		(void) fprintf(stderr, gettext("missing pool argument\n"));
		usage(B_FALSE);
	}
	if (argc > 1) {
		(void) fprintf(stderr, gettext("too many arguments\n"));
		usage(B_FALSE);
	}

	pool = argv[0];

	if ((zhp = zpool_open_canfail(g_zfs, pool)) == NULL) {
		/*
		 * As a special case, check for use of '/' in the name, and
		 * direct the user to use 'zfs destroy' instead.
		 */
		if (strchr(pool, '/') != NULL)
			(void) fprintf(stderr, gettext("use 'zfs destroy' to "
			    "destroy a dataset\n"));
		return (1);
	}

	if (zpool_disable_datasets(zhp, force) != 0) {
		(void) fprintf(stderr, gettext("could not destroy '%s': "
		    "could not unmount datasets\n"), zpool_get_name(zhp));
		return (1);
	}

	ret = (zpool_destroy(zhp) != 0);

	zpool_close(zhp);

	return (ret);
}

/*
 * zpool export [-f] <pool> ...
 *
 *	-f	Forcefully unmount datasets
 *
 * Export the given pools.  By default, the command will attempt to cleanly
 * unmount any active datasets within the pool.  If the '-f' flag is specified,
 * then the datasets will be forcefully unmounted.
 */
int
zpool_do_export(int argc, char **argv)
{
	boolean_t force = B_FALSE;
	boolean_t hardforce = B_FALSE;
	int c;
	zpool_handle_t *zhp;
	int ret;
	int i;

	/* check options */
	while ((c = getopt(argc, argv, "fF")) != -1) {
		switch (c) {
		case 'f':
			force = B_TRUE;
			break;
		case 'F':
			hardforce = B_TRUE;
			break;
		case '?':
			(void) fprintf(stderr, gettext("invalid option '%c'\n"),
			    optopt);
			usage(B_FALSE);
		}
	}

	argc -= optind;
	argv += optind;

	/* check arguments */
	if (argc < 1) {
		(void) fprintf(stderr, gettext("missing pool argument\n"));
		usage(B_FALSE);
	}

	ret = 0;
	for (i = 0; i < argc; i++) {
		if ((zhp = zpool_open_canfail(g_zfs, argv[i])) == NULL) {
			ret = 1;
			continue;
		}

		if (zpool_disable_datasets(zhp, force) != 0) {
			ret = 1;
			zpool_close(zhp);
			continue;
		}

		if (hardforce) {
			if (zpool_export_force(zhp) != 0)
				ret = 1;
		} else if (zpool_export(zhp, force) != 0) {
			ret = 1;
		}

		zpool_close(zhp);
	}

	return (ret);
}

/*
 * Given a vdev configuration, determine the maximum width needed for the device
 * name column.
 */
static int
max_width(zpool_handle_t *zhp, nvlist_t *nv, int depth, int max)
{
	char *name = zpool_vdev_name(g_zfs, zhp, nv, B_TRUE);
	nvlist_t **child;
	uint_t c, children;
	int ret;

	if (strlen(name) + depth > max)
		max = strlen(name) + depth;

	free(name);

	if (nvlist_lookup_nvlist_array(nv, ZPOOL_CONFIG_SPARES,
	    &child, &children) == 0) {
		for (c = 0; c < children; c++)
			if ((ret = max_width(zhp, child[c], depth + 2,
			    max)) > max)
				max = ret;
	}

	if (nvlist_lookup_nvlist_array(nv, ZPOOL_CONFIG_L2CACHE,
	    &child, &children) == 0) {
		for (c = 0; c < children; c++)
			if ((ret = max_width(zhp, child[c], depth + 2,
			    max)) > max)
				max = ret;
	}

	if (nvlist_lookup_nvlist_array(nv, ZPOOL_CONFIG_CHILDREN,
	    &child, &children) == 0) {
		for (c = 0; c < children; c++)
			if ((ret = max_width(zhp, child[c], depth + 2,
			    max)) > max)
				max = ret;
	}


	return (max);
}

typedef struct spare_cbdata {
	uint64_t	cb_guid;
	zpool_handle_t	*cb_zhp;
} spare_cbdata_t;

static boolean_t
find_vdev(nvlist_t *nv, uint64_t search)
{
	uint64_t guid;
	nvlist_t **child;
	uint_t c, children;

	if (nvlist_lookup_uint64(nv, ZPOOL_CONFIG_GUID, &guid) == 0 &&
	    search == guid)
		return (B_TRUE);

	if (nvlist_lookup_nvlist_array(nv, ZPOOL_CONFIG_CHILDREN,
	    &child, &children) == 0) {
		for (c = 0; c < children; c++)
			if (find_vdev(child[c], search))
				return (B_TRUE);
	}

	return (B_FALSE);
}

static int
find_spare(zpool_handle_t *zhp, void *data)
{
	spare_cbdata_t *cbp = data;
	nvlist_t *config, *nvroot;

	config = zpool_get_config(zhp, NULL);
	verify(nvlist_lookup_nvlist(config, ZPOOL_CONFIG_VDEV_TREE,
	    &nvroot) == 0);

	if (find_vdev(nvroot, cbp->cb_guid)) {
		cbp->cb_zhp = zhp;
		return (1);
	}

	zpool_close(zhp);
	return (0);
}

/*
 * Print out configuration state as requested by status_callback.
 */
void
print_status_config(zpool_handle_t *zhp, const char *name, nvlist_t *nv,
    int namewidth, int depth, boolean_t isspare)
{
	nvlist_t **child;
	uint_t c, children;
	pool_scan_stat_t *ps = NULL;
	vdev_stat_t *vs;
	char rbuf[6], wbuf[6], cbuf[6];
	char *vname;
	uint64_t notpresent;
	spare_cbdata_t cb;
	char *state;

	if (nvlist_lookup_nvlist_array(nv, ZPOOL_CONFIG_CHILDREN,
	    &child, &children) != 0)
		children = 0;

	verify(nvlist_lookup_uint64_array(nv, ZPOOL_CONFIG_VDEV_STATS,
	    (uint64_t **)&vs, &c) == 0);

	state = zpool_state_to_name(vs->vs_state, vs->vs_aux);
	if (isspare) {
		/*
		 * For hot spares, we use the terms 'INUSE' and 'AVAILABLE' for
		 * online drives.
		 */
		if (vs->vs_aux == VDEV_AUX_SPARED)
			state = "INUSE";
		else if (vs->vs_state == VDEV_STATE_HEALTHY)
			state = "AVAIL";
	}

	(void) printf("\t%*s%-*s  %-8s", depth, "", namewidth - depth,
	    name, state);

	if (!isspare) {
		zfs_nicenum(vs->vs_read_errors, rbuf, sizeof (rbuf));
		zfs_nicenum(vs->vs_write_errors, wbuf, sizeof (wbuf));
		zfs_nicenum(vs->vs_checksum_errors, cbuf, sizeof (cbuf));
		(void) printf(" %5s %5s %5s", rbuf, wbuf, cbuf);
	}

	if (nvlist_lookup_uint64(nv, ZPOOL_CONFIG_NOT_PRESENT,
	    &notpresent) == 0) {
		char *path;
		verify(nvlist_lookup_string(nv, ZPOOL_CONFIG_PATH, &path) == 0);
		(void) printf("  was %s", path);
	} else if (vs->vs_aux != 0) {
		(void) printf("  ");

		switch (vs->vs_aux) {
		case VDEV_AUX_OPEN_FAILED:
			(void) printf(gettext("cannot open"));
			break;

		case VDEV_AUX_BAD_GUID_SUM:
			(void) printf(gettext("missing device"));
			break;

		case VDEV_AUX_NO_REPLICAS:
			(void) printf(gettext("insufficient replicas"));
			break;

		case VDEV_AUX_VERSION_NEWER:
			(void) printf(gettext("newer version"));
			break;

		case VDEV_AUX_SPARED:
			verify(nvlist_lookup_uint64(nv, ZPOOL_CONFIG_GUID,
			    &cb.cb_guid) == 0);
			if (zpool_iter(g_zfs, find_spare, &cb) == 1) {
				if (strcmp(zpool_get_name(cb.cb_zhp),
				    zpool_get_name(zhp)) == 0)
					(void) printf(gettext("currently in "
					    "use"));
				else
					(void) printf(gettext("in use by "
					    "pool '%s'"),
					    zpool_get_name(cb.cb_zhp));
				zpool_close(cb.cb_zhp);
			} else {
				(void) printf(gettext("currently in use"));
			}
			break;

		case VDEV_AUX_ERR_EXCEEDED:
			(void) printf(gettext("too many errors"));
			break;

		case VDEV_AUX_IO_FAILURE:
			(void) printf(gettext("experienced I/O failures"));
			break;

		case VDEV_AUX_BAD_LOG:
			(void) printf(gettext("bad intent log"));
			break;

		case VDEV_AUX_EXTERNAL:
			(void) printf(gettext("external device fault"));
			break;

		case VDEV_AUX_SPLIT_POOL:
			(void) printf(gettext("split into new pool"));
			break;

		default:
			(void) printf(gettext("corrupted data"));
			break;
		}
	}

	(void) nvlist_lookup_uint64_array(nv, ZPOOL_CONFIG_SCAN_STATS,
	    (uint64_t **)&ps, &c);

	if (ps && ps->pss_state == DSS_SCANNING &&
	    vs->vs_scan_processed != 0 && children == 0) {
		(void) printf(gettext("  (%s)"),
		    (ps->pss_func == POOL_SCAN_RESILVER) ?
		    "resilvering" : "repairing");
	}

	(void) printf("\n");

	for (c = 0; c < children; c++) {
		uint64_t islog = B_FALSE, ishole = B_FALSE;

		/* Don't print logs or holes here */
		(void) nvlist_lookup_uint64(child[c], ZPOOL_CONFIG_IS_LOG,
		    &islog);
		(void) nvlist_lookup_uint64(child[c], ZPOOL_CONFIG_IS_HOLE,
		    &ishole);
		if (islog || ishole)
			continue;
		vname = zpool_vdev_name(g_zfs, zhp, child[c], B_TRUE);
		print_status_config(zhp, vname, child[c],
		    namewidth, depth + 2, isspare);
		free(vname);
	}
}


/*
 * Print the configuration of an exported pool.  Iterate over all vdevs in the
 * pool, printing out the name and status for each one.
 */
void
print_import_config(const char *name, nvlist_t *nv, int namewidth, int depth)
{
	nvlist_t **child;
	uint_t c, children;
	vdev_stat_t *vs;
	char *type, *vname;

	verify(nvlist_lookup_string(nv, ZPOOL_CONFIG_TYPE, &type) == 0);
	if (strcmp(type, VDEV_TYPE_MISSING) == 0 ||
	    strcmp(type, VDEV_TYPE_HOLE) == 0)
		return;

	verify(nvlist_lookup_uint64_array(nv, ZPOOL_CONFIG_VDEV_STATS,
	    (uint64_t **)&vs, &c) == 0);

	(void) printf("\t%*s%-*s", depth, "", namewidth - depth, name);
	(void) printf("  %s", zpool_state_to_name(vs->vs_state, vs->vs_aux));

	if (vs->vs_aux != 0) {
		(void) printf("  ");

		switch (vs->vs_aux) {
		case VDEV_AUX_OPEN_FAILED:
			(void) printf(gettext("cannot open"));
			break;

		case VDEV_AUX_BAD_GUID_SUM:
			(void) printf(gettext("missing device"));
			break;

		case VDEV_AUX_NO_REPLICAS:
			(void) printf(gettext("insufficient replicas"));
			break;

		case VDEV_AUX_VERSION_NEWER:
			(void) printf(gettext("newer version"));
			break;

		case VDEV_AUX_ERR_EXCEEDED:
			(void) printf(gettext("too many errors"));
			break;

		default:
			(void) printf(gettext("corrupted data"));
			break;
		}
	}
	(void) printf("\n");

	if (nvlist_lookup_nvlist_array(nv, ZPOOL_CONFIG_CHILDREN,
	    &child, &children) != 0)
		return;

	for (c = 0; c < children; c++) {
		uint64_t is_log = B_FALSE;

		(void) nvlist_lookup_uint64(child[c], ZPOOL_CONFIG_IS_LOG,
		    &is_log);
		if (is_log)
			continue;

		vname = zpool_vdev_name(g_zfs, NULL, child[c], B_TRUE);
		print_import_config(vname, child[c], namewidth, depth + 2);
		free(vname);
	}

	if (nvlist_lookup_nvlist_array(nv, ZPOOL_CONFIG_L2CACHE,
	    &child, &children) == 0) {
		(void) printf(gettext("\tcache\n"));
		for (c = 0; c < children; c++) {
			vname = zpool_vdev_name(g_zfs, NULL, child[c], B_FALSE);
			(void) printf("\t  %s\n", vname);
			free(vname);
		}
	}

	if (nvlist_lookup_nvlist_array(nv, ZPOOL_CONFIG_SPARES,
	    &child, &children) == 0) {
		(void) printf(gettext("\tspares\n"));
		for (c = 0; c < children; c++) {
			vname = zpool_vdev_name(g_zfs, NULL, child[c], B_FALSE);
			(void) printf("\t  %s\n", vname);
			free(vname);
		}
	}
}

/*
 * Print log vdevs.
 * Logs are recorded as top level vdevs in the main pool child array
 * but with "is_log" set to 1. We use either print_status_config() or
 * print_import_config() to print the top level logs then any log
 * children (eg mirrored slogs) are printed recursively - which
 * works because only the top level vdev is marked "is_log"
 */
static void
print_logs(zpool_handle_t *zhp, nvlist_t *nv, int namewidth, boolean_t verbose)
{
	uint_t c, children;
	nvlist_t **child;

	if (nvlist_lookup_nvlist_array(nv, ZPOOL_CONFIG_CHILDREN, &child,
	    &children) != 0)
		return;

	(void) printf(gettext("\tlogs\n"));

	for (c = 0; c < children; c++) {
		uint64_t is_log = B_FALSE;
		char *name;

		(void) nvlist_lookup_uint64(child[c], ZPOOL_CONFIG_IS_LOG,
		    &is_log);
		if (!is_log)
			continue;
		name = zpool_vdev_name(g_zfs, zhp, child[c], B_TRUE);
		if (verbose)
			print_status_config(zhp, name, child[c], namewidth,
			    2, B_FALSE);
		else
			print_import_config(name, child[c], namewidth, 2);
		free(name);
	}
}

/*
 * Display the status for the given pool.
 */
static void
show_import(nvlist_t *config)
{
	uint64_t pool_state;
	vdev_stat_t *vs;
	char *name;
	uint64_t guid;
	char *msgid;
	nvlist_t *nvroot;
	int reason;
	const char *health;
	uint_t vsc;
	int namewidth;

	verify(nvlist_lookup_string(config, ZPOOL_CONFIG_POOL_NAME,
	    &name) == 0);
	verify(nvlist_lookup_uint64(config, ZPOOL_CONFIG_POOL_GUID,
	    &guid) == 0);
	verify(nvlist_lookup_uint64(config, ZPOOL_CONFIG_POOL_STATE,
	    &pool_state) == 0);
	verify(nvlist_lookup_nvlist(config, ZPOOL_CONFIG_VDEV_TREE,
	    &nvroot) == 0);

	verify(nvlist_lookup_uint64_array(nvroot, ZPOOL_CONFIG_VDEV_STATS,
	    (uint64_t **)&vs, &vsc) == 0);
	health = zpool_state_to_name(vs->vs_state, vs->vs_aux);

	reason = zpool_import_status(config, &msgid);

	(void) printf(gettext("  pool: %s\n"), name);
	(void) printf(gettext("    id: %llu\n"), (u_longlong_t)guid);
	(void) printf(gettext(" state: %s"), health);
	if (pool_state == POOL_STATE_DESTROYED)
		(void) printf(gettext(" (DESTROYED)"));
	(void) printf("\n");

	switch (reason) {
	case ZPOOL_STATUS_MISSING_DEV_R:
	case ZPOOL_STATUS_MISSING_DEV_NR:
	case ZPOOL_STATUS_BAD_GUID_SUM:
		(void) printf(gettext("status: One or more devices are missing "
		    "from the system.\n"));
		break;

	case ZPOOL_STATUS_CORRUPT_LABEL_R:
	case ZPOOL_STATUS_CORRUPT_LABEL_NR:
		(void) printf(gettext("status: One or more devices contains "
		    "corrupted data.\n"));
		break;

	case ZPOOL_STATUS_CORRUPT_DATA:
		(void) printf(gettext("status: The pool data is corrupted.\n"));
		break;

	case ZPOOL_STATUS_OFFLINE_DEV:
		(void) printf(gettext("status: One or more devices "
		    "are offlined.\n"));
		break;

	case ZPOOL_STATUS_CORRUPT_POOL:
		(void) printf(gettext("status: The pool metadata is "
		    "corrupted.\n"));
		break;

	case ZPOOL_STATUS_VERSION_OLDER:
		(void) printf(gettext("status: The pool is formatted using an "
		    "older on-disk version.\n"));
		break;

	case ZPOOL_STATUS_VERSION_NEWER:
		(void) printf(gettext("status: The pool is formatted using an "
		    "incompatible version.\n"));
		break;

	case ZPOOL_STATUS_HOSTID_MISMATCH:
		(void) printf(gettext("status: The pool was last accessed by "
		    "another system.\n"));
		break;

	case ZPOOL_STATUS_FAULTED_DEV_R:
	case ZPOOL_STATUS_FAULTED_DEV_NR:
		(void) printf(gettext("status: One or more devices are "
		    "faulted.\n"));
		break;

	case ZPOOL_STATUS_BAD_LOG:
		(void) printf(gettext("status: An intent log record cannot be "
		    "read.\n"));
		break;

	case ZPOOL_STATUS_RESILVERING:
		(void) printf(gettext("status: One or more devices were being "
		    "resilvered.\n"));
		break;

	default:
		/*
		 * No other status can be seen when importing pools.
		 */
		assert(reason == ZPOOL_STATUS_OK);
	}

	/*
	 * Print out an action according to the overall state of the pool.
	 */
	if (vs->vs_state == VDEV_STATE_HEALTHY) {
		if (reason == ZPOOL_STATUS_VERSION_OLDER)
			(void) printf(gettext("action: The pool can be "
			    "imported using its name or numeric identifier, "
			    "though\n\tsome features will not be available "
			    "without an explicit 'zpool upgrade'.\n"));
		else if (reason == ZPOOL_STATUS_HOSTID_MISMATCH)
			(void) printf(gettext("action: The pool can be "
			    "imported using its name or numeric "
			    "identifier and\n\tthe '-f' flag.\n"));
		else
			(void) printf(gettext("action: The pool can be "
			    "imported using its name or numeric "
			    "identifier.\n"));
	} else if (vs->vs_state == VDEV_STATE_DEGRADED) {
		(void) printf(gettext("action: The pool can be imported "
		    "despite missing or damaged devices.  The\n\tfault "
		    "tolerance of the pool may be compromised if imported.\n"));
	} else {
		switch (reason) {
		case ZPOOL_STATUS_VERSION_NEWER:
			(void) printf(gettext("action: The pool cannot be "
			    "imported.  Access the pool on a system running "
			    "newer\n\tsoftware, or recreate the pool from "
			    "backup.\n"));
			break;
		case ZPOOL_STATUS_MISSING_DEV_R:
		case ZPOOL_STATUS_MISSING_DEV_NR:
		case ZPOOL_STATUS_BAD_GUID_SUM:
			(void) printf(gettext("action: The pool cannot be "
			    "imported. Attach the missing\n\tdevices and try "
			    "again.\n"));
			break;
		default:
			(void) printf(gettext("action: The pool cannot be "
			    "imported due to damaged devices or data.\n"));
		}
	}

	/*
	 * If the state is "closed" or "can't open", and the aux state
	 * is "corrupt data":
	 */
	if (((vs->vs_state == VDEV_STATE_CLOSED) ||
	    (vs->vs_state == VDEV_STATE_CANT_OPEN)) &&
	    (vs->vs_aux == VDEV_AUX_CORRUPT_DATA)) {
		if (pool_state == POOL_STATE_DESTROYED)
			(void) printf(gettext("\tThe pool was destroyed, "
			    "but can be imported using the '-Df' flags.\n"));
		else if (pool_state != POOL_STATE_EXPORTED)
			(void) printf(gettext("\tThe pool may be active on "
			    "another system, but can be imported using\n\t"
			    "the '-f' flag.\n"));
	}

	if (msgid != NULL)
		(void) printf(gettext("   see: http://www.sun.com/msg/%s\n"),
		    msgid);

	(void) printf(gettext("config:\n\n"));

	namewidth = max_width(NULL, nvroot, 0, 0);
	if (namewidth < 10)
		namewidth = 10;

	print_import_config(name, nvroot, namewidth, 0);
	if (num_logs(nvroot) > 0)
		print_logs(NULL, nvroot, namewidth, B_FALSE);

	if (reason == ZPOOL_STATUS_BAD_GUID_SUM) {
		(void) printf(gettext("\n\tAdditional devices are known to "
		    "be part of this pool, though their\n\texact "
		    "configuration cannot be determined.\n"));
	}
}

/*
 * Perform the import for the given configuration.  This passes the heavy
 * lifting off to zpool_import_props(), and then mounts the datasets contained
 * within the pool.
 */
static int
do_import(nvlist_t *config, const char *newname, const char *mntopts,
    int force, nvlist_t *props, boolean_t do_verbatim)
{
	zpool_handle_t *zhp;
	char *name;
	uint64_t state;
	uint64_t version;

	verify(nvlist_lookup_string(config, ZPOOL_CONFIG_POOL_NAME,
	    &name) == 0);

	verify(nvlist_lookup_uint64(config,
	    ZPOOL_CONFIG_POOL_STATE, &state) == 0);
	verify(nvlist_lookup_uint64(config,
	    ZPOOL_CONFIG_VERSION, &version) == 0);
	if (version > SPA_VERSION) {
		(void) fprintf(stderr, gettext("cannot import '%s': pool "
		    "is formatted using a newer ZFS version\n"), name);
		return (1);
	} else if (state != POOL_STATE_EXPORTED && !force) {
		uint64_t hostid;

		if (nvlist_lookup_uint64(config, ZPOOL_CONFIG_HOSTID,
		    &hostid) == 0) {
			if ((unsigned long)hostid != gethostid()) {
				char *hostname;
				uint64_t timestamp;
				time_t t;

				verify(nvlist_lookup_string(config,
				    ZPOOL_CONFIG_HOSTNAME, &hostname) == 0);
				verify(nvlist_lookup_uint64(config,
				    ZPOOL_CONFIG_TIMESTAMP, &timestamp) == 0);
				t = timestamp;
				(void) fprintf(stderr, gettext("cannot import "
				    "'%s': pool may be in use from other "
				    "system, it was last accessed by %s "
				    "(hostid: 0x%lx) on %s"), name, hostname,
				    (unsigned long)hostid,
				    asctime(localtime(&t)));
				(void) fprintf(stderr, gettext("use '-f' to "
				    "import anyway\n"));
				return (1);
			}
		} else {
			(void) fprintf(stderr, gettext("cannot import '%s': "
			    "pool may be in use from other system\n"), name);
			(void) fprintf(stderr, gettext("use '-f' to import "
			    "anyway\n"));
			return (1);
		}
	}

	if (zpool_import_props(g_zfs, config, newname, props, do_verbatim) != 0)
		return (1);

	if (newname != NULL)
		name = (char *)newname;

	if ((zhp = zpool_open_canfail(g_zfs, name)) == NULL)
		return (1);

#if HAVE_ZPL
	if (zpool_get_state(zhp) != POOL_STATE_UNAVAIL &&
	    zpool_enable_datasets(zhp, mntopts, 0) != 0) {
		zpool_close(zhp);
		return (1);
	}
#endif /* HAVE_ZPL */

	zpool_close(zhp);
	return (0);
}

/*
 * zpool import [-d dir] [-D]
 *       import [-o mntopts] [-o prop=value] ... [-R root] [-D]
 *              [-d dir | -c cachefile] [-f] -a
 *       import [-o mntopts] [-o prop=value] ... [-R root] [-D]
 *              [-d dir | -c cachefile] [-f] [-n] [-F] <pool | id> [newpool]
 *
 *	 -c	Read pool information from a cachefile instead of searching
 *		devices.
 *
 *       -d	Scan in a specific directory, other than /dev/dsk.  More than
 *		one directory can be specified using multiple '-d' options.
 *
 *       -D     Scan for previously destroyed pools or import all or only
 *              specified destroyed pools.
 *
 *       -R	Temporarily import the pool, with all mountpoints relative to
 *		the given root.  The pool will remain exported when the machine
 *		is rebooted.
 *
 *       -V	Import even in the presence of faulted vdevs.  This is an
 *       	intentionally undocumented option for testing purposes, and
 *       	treats the pool configuration as complete, leaving any bad
 *		vdevs in the FAULTED state. In other words, it does verbatim
 *		import.
 *
 *       -f	Force import, even if it appears that the pool is active.
 *
 *       -F     Attempt rewind if necessary.
 *
 *       -n     See if rewind would work, but don't actually rewind.
 *
 *       -a	Import all pools found.
 *
 *       -o	Set property=value and/or temporary mount options (without '=').
 *
 * The import command scans for pools to import, and import pools based on pool
 * name and GUID.  The pool can also be renamed as part of the import process.
 */
int
zpool_do_import(int argc, char **argv)
{
	char **searchdirs = NULL;
	int nsearch = 0;
	int c;
	int err = 0;
	nvlist_t *pools = NULL;
	boolean_t do_all = B_FALSE;
	boolean_t do_destroyed = B_FALSE;
	char *mntopts = NULL;
	boolean_t do_force = B_FALSE;
	nvpair_t *elem;
	nvlist_t *config;
	uint64_t searchguid = 0;
	char *searchname = NULL;
	char *propval;
	nvlist_t *found_config;
	nvlist_t *policy = NULL;
	nvlist_t *props = NULL;
	boolean_t first;
	boolean_t do_verbatim = B_FALSE;
	uint32_t rewind_policy = ZPOOL_NO_REWIND;
	boolean_t dryrun = B_FALSE;
	boolean_t do_rewind = B_FALSE;
	boolean_t xtreme_rewind = B_FALSE;
	uint64_t pool_state;
	char *cachefile = NULL;
	importargs_t idata = { 0 };

	/* check options */
	while ((c = getopt(argc, argv, ":aCc:d:DEfFno:rR:VX")) != -1) {
		switch (c) {
		case 'a':
			do_all = B_TRUE;
			break;
		case 'c':
			cachefile = optarg;
			break;
		case 'd':
			if (searchdirs == NULL) {
				searchdirs = safe_malloc(sizeof (char *));
			} else {
				char **tmp = safe_malloc((nsearch + 1) *
				    sizeof (char *));
				bcopy(searchdirs, tmp, nsearch *
				    sizeof (char *));
				free(searchdirs);
				searchdirs = tmp;
			}
			searchdirs[nsearch++] = optarg;
			break;
		case 'D':
			do_destroyed = B_TRUE;
			break;
		case 'f':
			do_force = B_TRUE;
			break;
		case 'F':
			do_rewind = B_TRUE;
			break;
		case 'n':
			dryrun = B_TRUE;
			break;
		case 'o':
			if ((propval = strchr(optarg, '=')) != NULL) {
				*propval = '\0';
				propval++;
				if (add_prop_list(optarg, propval,
				    &props, B_TRUE))
					goto error;
			} else {
				mntopts = optarg;
			}
			break;
		case 'R':
			if (add_prop_list(zpool_prop_to_name(
			    ZPOOL_PROP_ALTROOT), optarg, &props, B_TRUE))
				goto error;
			if (nvlist_lookup_string(props,
			    zpool_prop_to_name(ZPOOL_PROP_CACHEFILE),
			    &propval) == 0)
				break;
			if (add_prop_list(zpool_prop_to_name(
			    ZPOOL_PROP_CACHEFILE), "none", &props, B_TRUE))
				goto error;
			break;
		case 'V':
			do_verbatim = B_TRUE;
			break;
		case 'X':
			xtreme_rewind = B_TRUE;
			break;
		case ':':
			(void) fprintf(stderr, gettext("missing argument for "
			    "'%c' option\n"), optopt);
			usage(B_FALSE);
			break;
		case '?':
			(void) fprintf(stderr, gettext("invalid option '%c'\n"),
			    optopt);
			usage(B_FALSE);
		}
	}

	argc -= optind;
	argv += optind;

	if (cachefile && nsearch != 0) {
		(void) fprintf(stderr, gettext("-c is incompatible with -d\n"));
		usage(B_FALSE);
	}

<<<<<<< HEAD
=======
	if ((dryrun || xtreme_rewind) && !do_rewind) {
		(void) fprintf(stderr,
		    gettext("-n or -X only meaningful with -F\n"));
		usage(B_FALSE);
	}
	if (dryrun)
		rewind_policy = ZPOOL_TRY_REWIND;
	else if (do_rewind)
		rewind_policy = ZPOOL_DO_REWIND;
	if (xtreme_rewind)
		rewind_policy |= ZPOOL_EXTREME_REWIND;

	/* In the future, we can capture further policy and include it here */
	if (nvlist_alloc(&policy, NV_UNIQUE_NAME, 0) != 0 ||
	    nvlist_add_uint32(policy, ZPOOL_REWIND_REQUEST, rewind_policy) != 0)
		goto error;

	if (searchdirs == NULL) {
		searchdirs = safe_malloc(sizeof (char *));
		searchdirs[0] = "/dev/dsk";
		nsearch = 1;
	}

>>>>>>> 812761ea
	/* check argument count */
	if (do_all) {
		if (argc != 0) {
			(void) fprintf(stderr, gettext("too many arguments\n"));
			usage(B_FALSE);
		}
	} else {
		if (argc > 2) {
			(void) fprintf(stderr, gettext("too many arguments\n"));
			usage(B_FALSE);
		}

		/*
		 * Check for the SYS_CONFIG privilege.  We do this explicitly
		 * here because otherwise any attempt to discover pools will
		 * silently fail.
		 */
		if (argc == 0 && !priv_ineffect(PRIV_SYS_CONFIG)) {
			(void) fprintf(stderr, gettext("cannot "
			    "discover pools: permission denied\n"));
<<<<<<< HEAD
			if (searchdirs != NULL)
				free(searchdirs);
=======
			free(searchdirs);
			nvlist_free(policy);
>>>>>>> 812761ea
			return (1);
		}
	}

	/*
	 * Depending on the arguments given, we do one of the following:
	 *
	 *	<none>	Iterate through all pools and display information about
	 *		each one.
	 *
	 *	-a	Iterate through all pools and try to import each one.
	 *
	 *	<id>	Find the pool that corresponds to the given GUID/pool
	 *		name and import that one.
	 *
	 *	-D	Above options applies only to destroyed pools.
	 */
	if (argc != 0) {
		char *endptr;

		errno = 0;
		searchguid = strtoull(argv[0], &endptr, 10);
		if (errno != 0 || *endptr != '\0')
			searchname = argv[0];
		found_config = NULL;

		/*
		 * User specified a name or guid.  Ensure it's unique.
		 */
		idata.unique = B_TRUE;
	}


	idata.path = searchdirs;
	idata.paths = nsearch;
	idata.poolname = searchname;
	idata.guid = searchguid;
	idata.cachefile = cachefile;

	pools = zpool_search_import(g_zfs, &idata);

	if (pools != NULL && idata.exists &&
	    (argc == 1 || strcmp(argv[0], argv[1]) == 0)) {
		(void) fprintf(stderr, gettext("cannot import '%s': "
		    "a pool with that name already exists\n"),
		    argv[0]);
		(void) fprintf(stderr, gettext("use the form '%s "
		    "<pool | id> <newpool>' to give it a new name\n"),
		    "zpool import");
		err = 1;
	} else if (pools == NULL && idata.exists) {
		(void) fprintf(stderr, gettext("cannot import '%s': "
		    "a pool with that name is already created/imported,\n"),
		    argv[0]);
		(void) fprintf(stderr, gettext("and no additional pools "
		    "with that name were found\n"));
		err = 1;
	} else if (pools == NULL) {
		if (argc != 0) {
			(void) fprintf(stderr, gettext("cannot import '%s': "
			    "no such pool available\n"), argv[0]);
		}
<<<<<<< HEAD
		if (searchdirs != NULL)
			free(searchdirs);
=======
		err = 1;
	}

	if (err == 1) {
		free(searchdirs);
		nvlist_free(policy);
>>>>>>> 812761ea
		return (1);
	}

	/*
	 * At this point we have a list of import candidate configs. Even if
	 * we were searching by pool name or guid, we still need to
	 * post-process the list to deal with pool state and possible
	 * duplicate names.
	 */
	err = 0;
	elem = NULL;
	first = B_TRUE;
	while ((elem = nvlist_next_nvpair(pools, elem)) != NULL) {

		verify(nvpair_value_nvlist(elem, &config) == 0);

		verify(nvlist_lookup_uint64(config, ZPOOL_CONFIG_POOL_STATE,
		    &pool_state) == 0);
		if (!do_destroyed && pool_state == POOL_STATE_DESTROYED)
			continue;
		if (do_destroyed && pool_state != POOL_STATE_DESTROYED)
			continue;

		verify(nvlist_add_nvlist(config, ZPOOL_REWIND_POLICY,
		    policy) == 0);

		if (argc == 0) {
			if (first)
				first = B_FALSE;
			else if (!do_all)
				(void) printf("\n");

			if (do_all) {
				err |= do_import(config, NULL, mntopts,
				    do_force, props, do_verbatim);
			} else {
				show_import(config);
			}
		} else if (searchname != NULL) {
			char *name;

			/*
			 * We are searching for a pool based on name.
			 */
			verify(nvlist_lookup_string(config,
			    ZPOOL_CONFIG_POOL_NAME, &name) == 0);

			if (strcmp(name, searchname) == 0) {
				if (found_config != NULL) {
					(void) fprintf(stderr, gettext(
					    "cannot import '%s': more than "
					    "one matching pool\n"), searchname);
					(void) fprintf(stderr, gettext(
					    "import by numeric ID instead\n"));
					err = B_TRUE;
				}
				found_config = config;
			}
		} else {
			uint64_t guid;

			/*
			 * Search for a pool by guid.
			 */
			verify(nvlist_lookup_uint64(config,
			    ZPOOL_CONFIG_POOL_GUID, &guid) == 0);

			if (guid == searchguid)
				found_config = config;
		}
	}

	/*
	 * If we were searching for a specific pool, verify that we found a
	 * pool, and then do the import.
	 */
	if (argc != 0 && err == 0) {
		if (found_config == NULL) {
			(void) fprintf(stderr, gettext("cannot import '%s': "
			    "no such pool available\n"), argv[0]);
			err = B_TRUE;
		} else {
			err |= do_import(found_config, argc == 1 ? NULL :
			    argv[1], mntopts, do_force, props, do_verbatim);
		}
	}

	/*
	 * If we were just looking for pools, report an error if none were
	 * found.
	 */
	if (argc == 0 && first)
		(void) fprintf(stderr,
		    gettext("no pools available to import\n"));

error:
	nvlist_free(props);
	nvlist_free(pools);
<<<<<<< HEAD
	if (searchdirs != NULL)
		free(searchdirs);
=======
	nvlist_free(policy);
	free(searchdirs);
>>>>>>> 812761ea

	return (err ? 1 : 0);
}

typedef struct iostat_cbdata {
	zpool_list_t *cb_list;
	int cb_verbose;
	int cb_iteration;
	int cb_namewidth;
} iostat_cbdata_t;

static void
print_iostat_separator(iostat_cbdata_t *cb)
{
	int i = 0;

	for (i = 0; i < cb->cb_namewidth; i++)
		(void) printf("-");
	(void) printf("  -----  -----  -----  -----  -----  -----\n");
}

static void
print_iostat_header(iostat_cbdata_t *cb)
{
	(void) printf("%*s     capacity     operations    bandwidth\n",
	    cb->cb_namewidth, "");
	(void) printf("%-*s  alloc   free   read  write   read  write\n",
	    cb->cb_namewidth, "pool");
	print_iostat_separator(cb);
}

/*
 * Display a single statistic.
 */
static void
print_one_stat(uint64_t value)
{
	char buf[64];

	zfs_nicenum(value, buf, sizeof (buf));
	(void) printf("  %5s", buf);
}

/*
 * Print out all the statistics for the given vdev.  This can either be the
 * toplevel configuration, or called recursively.  If 'name' is NULL, then this
 * is a verbose output, and we don't want to display the toplevel pool stats.
 */
void
print_vdev_stats(zpool_handle_t *zhp, const char *name, nvlist_t *oldnv,
    nvlist_t *newnv, iostat_cbdata_t *cb, int depth)
{
	nvlist_t **oldchild, **newchild;
	uint_t c, children;
	vdev_stat_t *oldvs, *newvs;
	vdev_stat_t zerovs = { 0 };
	uint64_t tdelta;
	double scale;
	char *vname;

	if (oldnv != NULL) {
		verify(nvlist_lookup_uint64_array(oldnv,
		    ZPOOL_CONFIG_VDEV_STATS, (uint64_t **)&oldvs, &c) == 0);
	} else {
		oldvs = &zerovs;
	}

	verify(nvlist_lookup_uint64_array(newnv, ZPOOL_CONFIG_VDEV_STATS,
	    (uint64_t **)&newvs, &c) == 0);

	if (strlen(name) + depth > cb->cb_namewidth)
		(void) printf("%*s%s", depth, "", name);
	else
		(void) printf("%*s%s%*s", depth, "", name,
		    (int)(cb->cb_namewidth - strlen(name) - depth), "");

	tdelta = newvs->vs_timestamp - oldvs->vs_timestamp;

	if (tdelta == 0)
		scale = 1.0;
	else
		scale = (double)NANOSEC / tdelta;

	/* only toplevel vdevs have capacity stats */
	if (newvs->vs_space == 0) {
		(void) printf("      -      -");
	} else {
		print_one_stat(newvs->vs_alloc);
		print_one_stat(newvs->vs_space - newvs->vs_alloc);
	}

	print_one_stat((uint64_t)(scale * (newvs->vs_ops[ZIO_TYPE_READ] -
	    oldvs->vs_ops[ZIO_TYPE_READ])));

	print_one_stat((uint64_t)(scale * (newvs->vs_ops[ZIO_TYPE_WRITE] -
	    oldvs->vs_ops[ZIO_TYPE_WRITE])));

	print_one_stat((uint64_t)(scale * (newvs->vs_bytes[ZIO_TYPE_READ] -
	    oldvs->vs_bytes[ZIO_TYPE_READ])));

	print_one_stat((uint64_t)(scale * (newvs->vs_bytes[ZIO_TYPE_WRITE] -
	    oldvs->vs_bytes[ZIO_TYPE_WRITE])));

	(void) printf("\n");

	if (!cb->cb_verbose)
		return;

	if (nvlist_lookup_nvlist_array(newnv, ZPOOL_CONFIG_CHILDREN,
	    &newchild, &children) != 0)
		return;

	if (oldnv && nvlist_lookup_nvlist_array(oldnv, ZPOOL_CONFIG_CHILDREN,
	    &oldchild, &c) != 0)
		return;

	for (c = 0; c < children; c++) {
		uint64_t ishole = B_FALSE;

		if (nvlist_lookup_uint64(newchild[c],
		    ZPOOL_CONFIG_IS_HOLE, &ishole) == 0 && ishole)
			continue;

		vname = zpool_vdev_name(g_zfs, zhp, newchild[c], B_FALSE);
		print_vdev_stats(zhp, vname, oldnv ? oldchild[c] : NULL,
		    newchild[c], cb, depth + 2);
		free(vname);
	}

	/*
	 * Include level 2 ARC devices in iostat output
	 */
	if (nvlist_lookup_nvlist_array(newnv, ZPOOL_CONFIG_L2CACHE,
	    &newchild, &children) != 0)
		return;

	if (oldnv && nvlist_lookup_nvlist_array(oldnv, ZPOOL_CONFIG_L2CACHE,
	    &oldchild, &c) != 0)
		return;

	if (children > 0) {
		(void) printf("%-*s      -      -      -      -      -      "
		    "-\n", cb->cb_namewidth, "cache");
		for (c = 0; c < children; c++) {
			vname = zpool_vdev_name(g_zfs, zhp, newchild[c],
			    B_FALSE);
			print_vdev_stats(zhp, vname, oldnv ? oldchild[c] : NULL,
			    newchild[c], cb, depth + 2);
			free(vname);
		}
	}
}

static int
refresh_iostat(zpool_handle_t *zhp, void *data)
{
	iostat_cbdata_t *cb = data;
	boolean_t missing;

	/*
	 * If the pool has disappeared, remove it from the list and continue.
	 */
	if (zpool_refresh_stats(zhp, &missing) != 0)
		return (-1);

	if (missing)
		pool_list_remove(cb->cb_list, zhp);

	return (0);
}

/*
 * Callback to print out the iostats for the given pool.
 */
int
print_iostat(zpool_handle_t *zhp, void *data)
{
	iostat_cbdata_t *cb = data;
	nvlist_t *oldconfig, *newconfig;
	nvlist_t *oldnvroot, *newnvroot;

	newconfig = zpool_get_config(zhp, &oldconfig);

	if (cb->cb_iteration == 1)
		oldconfig = NULL;

	verify(nvlist_lookup_nvlist(newconfig, ZPOOL_CONFIG_VDEV_TREE,
	    &newnvroot) == 0);

	if (oldconfig == NULL)
		oldnvroot = NULL;
	else
		verify(nvlist_lookup_nvlist(oldconfig, ZPOOL_CONFIG_VDEV_TREE,
		    &oldnvroot) == 0);

	/*
	 * Print out the statistics for the pool.
	 */
	print_vdev_stats(zhp, zpool_get_name(zhp), oldnvroot, newnvroot, cb, 0);

	if (cb->cb_verbose)
		print_iostat_separator(cb);

	return (0);
}

int
get_namewidth(zpool_handle_t *zhp, void *data)
{
	iostat_cbdata_t *cb = data;
	nvlist_t *config, *nvroot;

	if ((config = zpool_get_config(zhp, NULL)) != NULL) {
		verify(nvlist_lookup_nvlist(config, ZPOOL_CONFIG_VDEV_TREE,
		    &nvroot) == 0);
		if (!cb->cb_verbose)
			cb->cb_namewidth = strlen(zpool_get_name(zhp));
		else
			cb->cb_namewidth = max_width(zhp, nvroot, 0, 0);
	}

	/*
	 * The width must fall into the range [10,38].  The upper limit is the
	 * maximum we can have and still fit in 80 columns.
	 */
	if (cb->cb_namewidth < 10)
		cb->cb_namewidth = 10;
	if (cb->cb_namewidth > 38)
		cb->cb_namewidth = 38;

	return (0);
}

/*
 * Parse the input string, get the 'interval' and 'count' value if there is one.
 */
static void
get_interval_count(int *argcp, char **argv, unsigned long *iv,
    unsigned long *cnt)
{
	unsigned long interval = 0, count = 0;
	int argc = *argcp, errno;

	/*
	 * Determine if the last argument is an integer or a pool name
	 */
	if (argc > 0 && isdigit(argv[argc - 1][0])) {
		char *end;

		errno = 0;
		interval = strtoul(argv[argc - 1], &end, 10);

		if (*end == '\0' && errno == 0) {
			if (interval == 0) {
				(void) fprintf(stderr, gettext("interval "
				    "cannot be zero\n"));
				usage(B_FALSE);
			}
			/*
			 * Ignore the last parameter
			 */
			argc--;
		} else {
			/*
			 * If this is not a valid number, just plow on.  The
			 * user will get a more informative error message later
			 * on.
			 */
			interval = 0;
		}
	}

	/*
	 * If the last argument is also an integer, then we have both a count
	 * and an interval.
	 */
	if (argc > 0 && isdigit(argv[argc - 1][0])) {
		char *end;

		errno = 0;
		count = interval;
		interval = strtoul(argv[argc - 1], &end, 10);

		if (*end == '\0' && errno == 0) {
			if (interval == 0) {
				(void) fprintf(stderr, gettext("interval "
				    "cannot be zero\n"));
				usage(B_FALSE);
			}

			/*
			 * Ignore the last parameter
			 */
			argc--;
		} else {
			interval = 0;
		}
	}

	*iv = interval;
	*cnt = count;
	*argcp = argc;
}

static void
get_timestamp_arg(char c)
{
	if (c == 'u')
		timestamp_fmt = UDATE;
	else if (c == 'd')
		timestamp_fmt = DDATE;
	else
		usage(B_FALSE);
}

/*
 * zpool iostat [-v] [-T d|u] [pool] ... [interval [count]]
 *
 *	-v	Display statistics for individual vdevs
 *	-T	Display a timestamp in date(1) or Unix format
 *
 * This command can be tricky because we want to be able to deal with pool
 * creation/destruction as well as vdev configuration changes.  The bulk of this
 * processing is handled by the pool_list_* routines in zpool_iter.c.  We rely
 * on pool_list_update() to detect the addition of new pools.  Configuration
 * changes are all handled within libzfs.
 */
int
zpool_do_iostat(int argc, char **argv)
{
	int c;
	int ret;
	int npools;
	unsigned long interval = 0, count = 0;
	zpool_list_t *list;
	boolean_t verbose = B_FALSE;
	iostat_cbdata_t cb;

	/* check options */
	while ((c = getopt(argc, argv, "T:v")) != -1) {
		switch (c) {
		case 'T':
			get_timestamp_arg(*optarg);
			break;
		case 'v':
			verbose = B_TRUE;
			break;
		case '?':
			(void) fprintf(stderr, gettext("invalid option '%c'\n"),
			    optopt);
			usage(B_FALSE);
		}
	}

	argc -= optind;
	argv += optind;

	get_interval_count(&argc, argv, &interval, &count);

	/*
	 * Construct the list of all interesting pools.
	 */
	ret = 0;
	if ((list = pool_list_get(argc, argv, NULL, &ret)) == NULL)
		return (1);

	if (pool_list_count(list) == 0 && argc != 0) {
		pool_list_free(list);
		return (1);
	}

	if (pool_list_count(list) == 0 && interval == 0) {
		pool_list_free(list);
		(void) fprintf(stderr, gettext("no pools available\n"));
		return (1);
	}

	/*
	 * Enter the main iostat loop.
	 */
	cb.cb_list = list;
	cb.cb_verbose = verbose;
	cb.cb_iteration = 0;
	cb.cb_namewidth = 0;

	for (;;) {
		pool_list_update(list);

		if ((npools = pool_list_count(list)) == 0)
			break;

		/*
		 * Refresh all statistics.  This is done as an explicit step
		 * before calculating the maximum name width, so that any
		 * configuration changes are properly accounted for.
		 */
		(void) pool_list_iter(list, B_FALSE, refresh_iostat, &cb);

		/*
		 * Iterate over all pools to determine the maximum width
		 * for the pool / device name column across all pools.
		 */
		cb.cb_namewidth = 0;
		(void) pool_list_iter(list, B_FALSE, get_namewidth, &cb);

		if (timestamp_fmt != NODATE)
			print_timestamp(timestamp_fmt);

		/*
		 * If it's the first time, or verbose mode, print the header.
		 */
		if (++cb.cb_iteration == 1 || verbose)
			print_iostat_header(&cb);

		(void) pool_list_iter(list, B_FALSE, print_iostat, &cb);

		/*
		 * If there's more than one pool, and we're not in verbose mode
		 * (which prints a separator for us), then print a separator.
		 */
		if (npools > 1 && !verbose)
			print_iostat_separator(&cb);

		if (verbose)
			(void) printf("\n");

		/*
		 * Flush the output so that redirection to a file isn't buffered
		 * indefinitely.
		 */
		(void) fflush(stdout);

		if (interval == 0)
			break;

		if (count != 0 && --count == 0)
			break;

		(void) sleep(interval);
	}

	pool_list_free(list);

	return (ret);
}

typedef struct list_cbdata {
	boolean_t	cb_scripted;
	boolean_t	cb_first;
	zprop_list_t	*cb_proplist;
} list_cbdata_t;

/*
 * Given a list of columns to display, output appropriate headers for each one.
 */
static void
print_header(zprop_list_t *pl)
{
	const char *header;
	boolean_t first = B_TRUE;
	boolean_t right_justify;

	for (; pl != NULL; pl = pl->pl_next) {
		if (pl->pl_prop == ZPROP_INVAL)
			continue;

		if (!first)
			(void) printf("  ");
		else
			first = B_FALSE;

		header = zpool_prop_column_name(pl->pl_prop);
		right_justify = zpool_prop_align_right(pl->pl_prop);

		if (pl->pl_next == NULL && !right_justify)
			(void) printf("%s", header);
		else if (right_justify)
			(void) printf("%*s", (int)pl->pl_width, header);
		else
			(void) printf("%-*s", (int)pl->pl_width, header);
	}

	(void) printf("\n");
}

/*
 * Given a pool and a list of properties, print out all the properties according
 * to the described layout.
 */
static void
print_pool(zpool_handle_t *zhp, zprop_list_t *pl, int scripted)
{
	boolean_t first = B_TRUE;
	char property[ZPOOL_MAXPROPLEN];
	char *propstr;
	boolean_t right_justify;
	int width;

	for (; pl != NULL; pl = pl->pl_next) {
		if (!first) {
			if (scripted)
				(void) printf("\t");
			else
				(void) printf("  ");
		} else {
			first = B_FALSE;
		}

		right_justify = B_FALSE;
		if (pl->pl_prop != ZPROP_INVAL) {
			if (zpool_get_prop(zhp, pl->pl_prop, property,
			    sizeof (property), NULL) != 0)
				propstr = "-";
			else
				propstr = property;

			right_justify = zpool_prop_align_right(pl->pl_prop);
		} else {
			propstr = "-";
		}

		width = pl->pl_width;

		/*
		 * If this is being called in scripted mode, or if this is the
		 * last column and it is left-justified, don't include a width
		 * format specifier.
		 */
		if (scripted || (pl->pl_next == NULL && !right_justify))
			(void) printf("%s", propstr);
		else if (right_justify)
			(void) printf("%*s", width, propstr);
		else
			(void) printf("%-*s", width, propstr);
	}

	(void) printf("\n");
}

/*
 * Generic callback function to list a pool.
 */
int
list_callback(zpool_handle_t *zhp, void *data)
{
	list_cbdata_t *cbp = data;

	if (cbp->cb_first) {
		if (!cbp->cb_scripted)
			print_header(cbp->cb_proplist);
		cbp->cb_first = B_FALSE;
	}

	print_pool(zhp, cbp->cb_proplist, cbp->cb_scripted);

	return (0);
}

/*
 * zpool list [-H] [-o prop[,prop]*] [-T d|u] [pool] ... [interval [count]]
 *
 *	-H	Scripted mode.  Don't display headers, and separate properties
 *		by a single tab.
 *	-o	List of properties to display.  Defaults to
 *		"name,size,allocated,free,capacity,health,altroot"
 *	-T	Display a timestamp in date(1) or Unix format
 *
 * List all pools in the system, whether or not they're healthy.  Output space
 * statistics for each one, as well as health status summary.
 */
int
zpool_do_list(int argc, char **argv)
{
	int c;
	int ret;
	list_cbdata_t cb = { 0 };
	static char default_props[] =
	    "name,size,allocated,free,capacity,dedupratio,health,altroot";
	char *props = default_props;
	unsigned long interval = 0, count = 0;

	/* check options */
	while ((c = getopt(argc, argv, ":Ho:T:")) != -1) {
		switch (c) {
		case 'H':
			cb.cb_scripted = B_TRUE;
			break;
		case 'o':
			props = optarg;
			break;
		case 'T':
			get_timestamp_arg(*optarg);
			break;
		case ':':
			(void) fprintf(stderr, gettext("missing argument for "
			    "'%c' option\n"), optopt);
			usage(B_FALSE);
			break;
		case '?':
			(void) fprintf(stderr, gettext("invalid option '%c'\n"),
			    optopt);
			usage(B_FALSE);
		}
	}

	argc -= optind;
	argv += optind;

	get_interval_count(&argc, argv, &interval, &count);

	if (zprop_get_list(g_zfs, props, &cb.cb_proplist, ZFS_TYPE_POOL) != 0)
		usage(B_FALSE);

	cb.cb_first = B_TRUE;

	for (;;) {

		if (timestamp_fmt != NODATE)
			print_timestamp(timestamp_fmt);

		ret = for_each_pool(argc, argv, B_TRUE, &cb.cb_proplist,
		    list_callback, &cb);

		if (argc == 0 && cb.cb_first && !cb.cb_scripted) {
			(void) printf(gettext("no pools available\n"));
			zprop_free_list(cb.cb_proplist);
			return (0);
		}

		if (interval == 0)
			break;

		if (count != 0 && --count == 0)
			break;

		(void) sleep(interval);
	}

	zprop_free_list(cb.cb_proplist);
	return (ret);
}

static int
zpool_do_attach_or_replace(int argc, char **argv, int replacing)
{
	boolean_t force = B_FALSE;
	int c;
	nvlist_t *nvroot;
	char *poolname, *old_disk, *new_disk;
	zpool_handle_t *zhp;
	int ret;

	/* check options */
	while ((c = getopt(argc, argv, "f")) != -1) {
		switch (c) {
		case 'f':
			force = B_TRUE;
			break;
		case '?':
			(void) fprintf(stderr, gettext("invalid option '%c'\n"),
			    optopt);
			usage(B_FALSE);
		}
	}

	argc -= optind;
	argv += optind;

	/* get pool name and check number of arguments */
	if (argc < 1) {
		(void) fprintf(stderr, gettext("missing pool name argument\n"));
		usage(B_FALSE);
	}

	poolname = argv[0];

	if (argc < 2) {
		(void) fprintf(stderr,
		    gettext("missing <device> specification\n"));
		usage(B_FALSE);
	}

	old_disk = argv[1];

	if (argc < 3) {
		if (!replacing) {
			(void) fprintf(stderr,
			    gettext("missing <new_device> specification\n"));
			usage(B_FALSE);
		}
		new_disk = old_disk;
		argc -= 1;
		argv += 1;
	} else {
		new_disk = argv[2];
		argc -= 2;
		argv += 2;
	}

	if (argc > 1) {
		(void) fprintf(stderr, gettext("too many arguments\n"));
		usage(B_FALSE);
	}

	if ((zhp = zpool_open(g_zfs, poolname)) == NULL)
		return (1);

	if (zpool_get_config(zhp, NULL) == NULL) {
		(void) fprintf(stderr, gettext("pool '%s' is unavailable\n"),
		    poolname);
		zpool_close(zhp);
		return (1);
	}

	nvroot = make_root_vdev(zhp, force, B_FALSE, replacing, B_FALSE,
	    argc, argv);
	if (nvroot == NULL) {
		zpool_close(zhp);
		return (1);
	}

	ret = zpool_vdev_attach(zhp, old_disk, new_disk, nvroot, replacing);

	nvlist_free(nvroot);
	zpool_close(zhp);

	return (ret);
}

/*
 * zpool replace [-f] <pool> <device> <new_device>
 *
 *	-f	Force attach, even if <new_device> appears to be in use.
 *
 * Replace <device> with <new_device>.
 */
/* ARGSUSED */
int
zpool_do_replace(int argc, char **argv)
{
	return (zpool_do_attach_or_replace(argc, argv, B_TRUE));
}

/*
 * zpool attach [-f] <pool> <device> <new_device>
 *
 *	-f	Force attach, even if <new_device> appears to be in use.
 *
 * Attach <new_device> to the mirror containing <device>.  If <device> is not
 * part of a mirror, then <device> will be transformed into a mirror of
 * <device> and <new_device>.  In either case, <new_device> will begin life
 * with a DTL of [0, now], and will immediately begin to resilver itself.
 */
int
zpool_do_attach(int argc, char **argv)
{
	return (zpool_do_attach_or_replace(argc, argv, B_FALSE));
}

/*
 * zpool detach [-f] <pool> <device>
 *
 *	-f	Force detach of <device>, even if DTLs argue against it
 *		(not supported yet)
 *
 * Detach a device from a mirror.  The operation will be refused if <device>
 * is the last device in the mirror, or if the DTLs indicate that this device
 * has the only valid copy of some data.
 */
/* ARGSUSED */
int
zpool_do_detach(int argc, char **argv)
{
	int c;
	char *poolname, *path;
	zpool_handle_t *zhp;
	int ret;

	/* check options */
	while ((c = getopt(argc, argv, "f")) != -1) {
		switch (c) {
		case 'f':
		case '?':
			(void) fprintf(stderr, gettext("invalid option '%c'\n"),
			    optopt);
			usage(B_FALSE);
		}
	}

	argc -= optind;
	argv += optind;

	/* get pool name and check number of arguments */
	if (argc < 1) {
		(void) fprintf(stderr, gettext("missing pool name argument\n"));
		usage(B_FALSE);
	}

	if (argc < 2) {
		(void) fprintf(stderr,
		    gettext("missing <device> specification\n"));
		usage(B_FALSE);
	}

	poolname = argv[0];
	path = argv[1];

	if ((zhp = zpool_open(g_zfs, poolname)) == NULL)
		return (1);

	ret = zpool_vdev_detach(zhp, path);

	zpool_close(zhp);

	return (ret);
}

/*
 * zpool split [-n] [-o prop=val] ...
 *		[-o mntopt] ...
 *		[-R altroot] <pool> <newpool> [<device> ...]
 *
 *	-n	Do not split the pool, but display the resulting layout if
 *		it were to be split.
 *	-o	Set property=value, or set mount options.
 *	-R	Mount the split-off pool under an alternate root.
 *
 * Splits the named pool and gives it the new pool name.  Devices to be split
 * off may be listed, provided that no more than one device is specified
 * per top-level vdev mirror.  The newly split pool is left in an exported
 * state unless -R is specified.
 *
 * Restrictions: the top-level of the pool pool must only be made up of
 * mirrors; all devices in the pool must be healthy; no device may be
 * undergoing a resilvering operation.
 */
int
zpool_do_split(int argc, char **argv)
{
	char *srcpool, *newpool, *propval;
	char *mntopts = NULL;
	splitflags_t flags;
	int c, ret = 0;
	zpool_handle_t *zhp;
	nvlist_t *config, *props = NULL;

	flags.dryrun = B_FALSE;
	flags.import = B_FALSE;

	/* check options */
	while ((c = getopt(argc, argv, ":R:no:")) != -1) {
		switch (c) {
		case 'R':
			flags.import = B_TRUE;
			if (add_prop_list(
			    zpool_prop_to_name(ZPOOL_PROP_ALTROOT), optarg,
			    &props, B_TRUE) != 0) {
				if (props)
					nvlist_free(props);
				usage(B_FALSE);
			}
			break;
		case 'n':
			flags.dryrun = B_TRUE;
			break;
		case 'o':
			if ((propval = strchr(optarg, '=')) != NULL) {
				*propval = '\0';
				propval++;
				if (add_prop_list(optarg, propval,
				    &props, B_TRUE) != 0) {
					if (props)
						nvlist_free(props);
					usage(B_FALSE);
				}
			} else {
				mntopts = optarg;
			}
			break;
		case ':':
			(void) fprintf(stderr, gettext("missing argument for "
			    "'%c' option\n"), optopt);
			usage(B_FALSE);
			break;
		case '?':
			(void) fprintf(stderr, gettext("invalid option '%c'\n"),
			    optopt);
			usage(B_FALSE);
			break;
		}
	}

	if (!flags.import && mntopts != NULL) {
		(void) fprintf(stderr, gettext("setting mntopts is only "
		    "valid when importing the pool\n"));
		usage(B_FALSE);
	}

	argc -= optind;
	argv += optind;

	if (argc < 1) {
		(void) fprintf(stderr, gettext("Missing pool name\n"));
		usage(B_FALSE);
	}
	if (argc < 2) {
		(void) fprintf(stderr, gettext("Missing new pool name\n"));
		usage(B_FALSE);
	}

	srcpool = argv[0];
	newpool = argv[1];

	argc -= 2;
	argv += 2;

	if ((zhp = zpool_open(g_zfs, srcpool)) == NULL)
		return (1);

	config = split_mirror_vdev(zhp, newpool, props, flags, argc, argv);
	if (config == NULL) {
		ret = 1;
	} else {
		if (flags.dryrun) {
			(void) printf(gettext("would create '%s' with the "
			    "following layout:\n\n"), newpool);
			print_vdev_tree(NULL, newpool, config, 0, B_FALSE);
		}
		nvlist_free(config);
	}

	zpool_close(zhp);

	if (ret != 0 || flags.dryrun || !flags.import)
		return (ret);

	/*
	 * The split was successful. Now we need to open the new
	 * pool and import it.
	 */
	if ((zhp = zpool_open_canfail(g_zfs, newpool)) == NULL)
		return (1);
	if (zpool_get_state(zhp) != POOL_STATE_UNAVAIL &&
	    zpool_enable_datasets(zhp, mntopts, 0) != 0) {
		ret = 1;
		(void) fprintf(stderr, gettext("Split was succssful, but "
		    "the datasets could not all be mounted\n"));
		(void) fprintf(stderr, gettext("Try doing '%s' with a "
		    "different altroot\n"), "zpool import");
	}
	zpool_close(zhp);

	return (ret);
}



/*
 * zpool online <pool> <device> ...
 */
int
zpool_do_online(int argc, char **argv)
{
	int c, i;
	char *poolname;
	zpool_handle_t *zhp;
	int ret = 0;
	vdev_state_t newstate;
	int flags = 0;

	/* check options */
	while ((c = getopt(argc, argv, "et")) != -1) {
		switch (c) {
		case 'e':
			flags |= ZFS_ONLINE_EXPAND;
			break;
		case 't':
		case '?':
			(void) fprintf(stderr, gettext("invalid option '%c'\n"),
			    optopt);
			usage(B_FALSE);
		}
	}

	argc -= optind;
	argv += optind;

	/* get pool name and check number of arguments */
	if (argc < 1) {
		(void) fprintf(stderr, gettext("missing pool name\n"));
		usage(B_FALSE);
	}
	if (argc < 2) {
		(void) fprintf(stderr, gettext("missing device name\n"));
		usage(B_FALSE);
	}

	poolname = argv[0];

	if ((zhp = zpool_open(g_zfs, poolname)) == NULL)
		return (1);

	for (i = 1; i < argc; i++) {
		if (zpool_vdev_online(zhp, argv[i], flags, &newstate) == 0) {
			if (newstate != VDEV_STATE_HEALTHY) {
				(void) printf(gettext("warning: device '%s' "
				    "onlined, but remains in faulted state\n"),
				    argv[i]);
				if (newstate == VDEV_STATE_FAULTED)
					(void) printf(gettext("use 'zpool "
					    "clear' to restore a faulted "
					    "device\n"));
				else
					(void) printf(gettext("use 'zpool "
					    "replace' to replace devices "
					    "that are no longer present\n"));
			}
		} else {
			ret = 1;
		}
	}

	zpool_close(zhp);

	return (ret);
}

/*
 * zpool offline [-ft] <pool> <device> ...
 *
 *	-f	Force the device into the offline state, even if doing
 *		so would appear to compromise pool availability.
 *		(not supported yet)
 *
 *	-t	Only take the device off-line temporarily.  The offline
 *		state will not be persistent across reboots.
 */
/* ARGSUSED */
int
zpool_do_offline(int argc, char **argv)
{
	int c, i;
	char *poolname;
	zpool_handle_t *zhp;
	int ret = 0;
	boolean_t istmp = B_FALSE;

	/* check options */
	while ((c = getopt(argc, argv, "ft")) != -1) {
		switch (c) {
		case 't':
			istmp = B_TRUE;
			break;
		case 'f':
		case '?':
			(void) fprintf(stderr, gettext("invalid option '%c'\n"),
			    optopt);
			usage(B_FALSE);
		}
	}

	argc -= optind;
	argv += optind;

	/* get pool name and check number of arguments */
	if (argc < 1) {
		(void) fprintf(stderr, gettext("missing pool name\n"));
		usage(B_FALSE);
	}
	if (argc < 2) {
		(void) fprintf(stderr, gettext("missing device name\n"));
		usage(B_FALSE);
	}

	poolname = argv[0];

	if ((zhp = zpool_open(g_zfs, poolname)) == NULL)
		return (1);

	for (i = 1; i < argc; i++) {
		if (zpool_vdev_offline(zhp, argv[i], istmp) != 0)
			ret = 1;
	}

	zpool_close(zhp);

	return (ret);
}

/*
 * zpool clear <pool> [device]
 *
 * Clear all errors associated with a pool or a particular device.
 */
int
zpool_do_clear(int argc, char **argv)
{
	int c;
	int ret = 0;
	boolean_t dryrun = B_FALSE;
	boolean_t do_rewind = B_FALSE;
	boolean_t xtreme_rewind = B_FALSE;
	uint32_t rewind_policy = ZPOOL_NO_REWIND;
	nvlist_t *policy = NULL;
	zpool_handle_t *zhp;
	char *pool, *device;

	/* check options */
	while ((c = getopt(argc, argv, "FnX")) != -1) {
		switch (c) {
		case 'F':
			do_rewind = B_TRUE;
			break;
		case 'n':
			dryrun = B_TRUE;
			break;
		case 'X':
			xtreme_rewind = B_TRUE;
			break;
		case '?':
			(void) fprintf(stderr, gettext("invalid option '%c'\n"),
			    optopt);
			usage(B_FALSE);
		}
	}

	argc -= optind;
	argv += optind;

	if (argc < 1) {
		(void) fprintf(stderr, gettext("missing pool name\n"));
		usage(B_FALSE);
	}

	if (argc > 2) {
		(void) fprintf(stderr, gettext("too many arguments\n"));
		usage(B_FALSE);
	}

	if ((dryrun || xtreme_rewind) && !do_rewind) {
		(void) fprintf(stderr,
		    gettext("-n or -X only meaningful with -F\n"));
		usage(B_FALSE);
	}
	if (dryrun)
		rewind_policy = ZPOOL_TRY_REWIND;
	else if (do_rewind)
		rewind_policy = ZPOOL_DO_REWIND;
	if (xtreme_rewind)
		rewind_policy |= ZPOOL_EXTREME_REWIND;

	/* In future, further rewind policy choices can be passed along here */
	if (nvlist_alloc(&policy, NV_UNIQUE_NAME, 0) != 0 ||
	    nvlist_add_uint32(policy, ZPOOL_REWIND_REQUEST, rewind_policy) != 0)
		return (1);

	pool = argv[0];
	device = argc == 2 ? argv[1] : NULL;

	if ((zhp = zpool_open_canfail(g_zfs, pool)) == NULL) {
		nvlist_free(policy);
		return (1);
	}

	if (zpool_clear(zhp, device, policy) != 0)
		ret = 1;

	zpool_close(zhp);

	nvlist_free(policy);

	return (ret);
}

typedef struct scrub_cbdata {
	int	cb_type;
	int	cb_argc;
	char	**cb_argv;
} scrub_cbdata_t;

int
scrub_callback(zpool_handle_t *zhp, void *data)
{
	scrub_cbdata_t *cb = data;
	int err;

	/*
	 * Ignore faulted pools.
	 */
	if (zpool_get_state(zhp) == POOL_STATE_UNAVAIL) {
		(void) fprintf(stderr, gettext("cannot scrub '%s': pool is "
		    "currently unavailable\n"), zpool_get_name(zhp));
		return (1);
	}

	err = zpool_scan(zhp, cb->cb_type);

	return (err != 0);
}

/*
 * zpool scrub [-s] <pool> ...
 *
 *	-s	Stop.  Stops any in-progress scrub.
 */
int
zpool_do_scrub(int argc, char **argv)
{
	int c;
	scrub_cbdata_t cb;

	cb.cb_type = POOL_SCAN_SCRUB;

	/* check options */
	while ((c = getopt(argc, argv, "s")) != -1) {
		switch (c) {
		case 's':
			cb.cb_type = POOL_SCAN_NONE;
			break;
		case '?':
			(void) fprintf(stderr, gettext("invalid option '%c'\n"),
			    optopt);
			usage(B_FALSE);
		}
	}

	cb.cb_argc = argc;
	cb.cb_argv = argv;
	argc -= optind;
	argv += optind;

	if (argc < 1) {
		(void) fprintf(stderr, gettext("missing pool name argument\n"));
		usage(B_FALSE);
	}

	return (for_each_pool(argc, argv, B_TRUE, NULL, scrub_callback, &cb));
}

typedef struct status_cbdata {
	int		cb_count;
	boolean_t	cb_allpools;
	boolean_t	cb_verbose;
	boolean_t	cb_explain;
	boolean_t	cb_first;
	boolean_t	cb_dedup_stats;
} status_cbdata_t;

/*
 * Print out detailed scrub status.
 */
void
print_scan_status(pool_scan_stat_t *ps)
{
	time_t start, end;
	uint64_t elapsed, mins_left;
	uint64_t pass_exam, examined, total;
	uint_t rate;
	double fraction_done;
	char processed_buf[7], examined_buf[7], total_buf[7], rate_buf[7];

	(void) printf(gettext(" scan: "));

	/* If there's never been a scan, there's not much to say. */
	if (ps == NULL || ps->pss_func == POOL_SCAN_NONE ||
	    ps->pss_func >= POOL_SCAN_FUNCS) {
		(void) printf(gettext("none requested\n"));
		return;
	}

	start = ps->pss_start_time;
	end = ps->pss_end_time;
	zfs_nicenum(ps->pss_processed, processed_buf, sizeof (processed_buf));

	assert(ps->pss_func == POOL_SCAN_SCRUB ||
	    ps->pss_func == POOL_SCAN_RESILVER);
	/*
	 * Scan is finished or canceled.
	 */
	if (ps->pss_state == DSS_FINISHED) {
		uint64_t minutes_taken = (end - start) / 60;
		char *fmt;

		if (ps->pss_func == POOL_SCAN_SCRUB) {
			fmt = gettext("scrub repaired %s in %lluh%um with "
			    "%llu errors on %s");
		} else if (ps->pss_func == POOL_SCAN_RESILVER) {
			fmt = gettext("resilvered %s in %lluh%um with "
			    "%llu errors on %s");
		}
		/* LINTED */
		(void) printf(fmt, processed_buf,
		    (u_longlong_t)(minutes_taken / 60),
		    (uint_t)(minutes_taken % 60),
		    (u_longlong_t)ps->pss_errors,
		    ctime((time_t *)&end));
		return;
	} else if (ps->pss_state == DSS_CANCELED) {
		if (ps->pss_func == POOL_SCAN_SCRUB) {
			(void) printf(gettext("scrub canceled on %s"),
			    ctime(&end));
		} else if (ps->pss_func == POOL_SCAN_RESILVER) {
			(void) printf(gettext("resilver canceled on %s"),
			    ctime(&end));
		}
		return;
	}

	assert(ps->pss_state == DSS_SCANNING);

	/*
	 * Scan is in progress.
	 */
	if (ps->pss_func == POOL_SCAN_SCRUB) {
		(void) printf(gettext("scrub in progress since %s"),
		    ctime(&start));
	} else if (ps->pss_func == POOL_SCAN_RESILVER) {
		(void) printf(gettext("resilver in progress since %s"),
		    ctime(&start));
	}

	examined = ps->pss_examined ? ps->pss_examined : 1;
	total = ps->pss_to_examine;
	fraction_done = (double)examined / total;

	/* elapsed time for this pass */
	elapsed = time(NULL) - ps->pss_pass_start;
	elapsed = elapsed ? elapsed : 1;
	pass_exam = ps->pss_pass_exam ? ps->pss_pass_exam : 1;
	rate = pass_exam / elapsed;
	rate = rate ? rate : 1;
	mins_left = ((total - examined) / rate) / 60;

	zfs_nicenum(examined, examined_buf, sizeof (examined_buf));
	zfs_nicenum(total, total_buf, sizeof (total_buf));
	zfs_nicenum(rate, rate_buf, sizeof (rate_buf));

	(void) printf(gettext("    %s scanned out of %s at "
	    "%s/s, %lluh%um to go\n"), examined_buf, total_buf, rate_buf,
	    (u_longlong_t)(mins_left / 60),
	    (uint_t)(mins_left % 60));

	if (ps->pss_func == POOL_SCAN_RESILVER) {
		(void) printf(gettext("    %s resilvered, %.2f%% done\n"),
		    processed_buf, 100 * fraction_done);
	} else if (ps->pss_func == POOL_SCAN_SCRUB) {
		(void) printf(gettext("    %s repaired, %.2f%% done\n"),
		    processed_buf, 100 * fraction_done);
	}
}

static void
print_error_log(zpool_handle_t *zhp)
{
	nvlist_t *nverrlist = NULL;
	nvpair_t *elem;
	char *pathname;
	size_t len = MAXPATHLEN * 2;

	if (zpool_get_errlog(zhp, &nverrlist) != 0) {
		(void) printf("errors: List of errors unavailable "
		    "(insufficient privileges)\n");
		return;
	}

	(void) printf("errors: Permanent errors have been "
	    "detected in the following files:\n\n");

	pathname = safe_malloc(len);
	elem = NULL;
	while ((elem = nvlist_next_nvpair(nverrlist, elem)) != NULL) {
		nvlist_t *nv;
		uint64_t dsobj, obj;

		verify(nvpair_value_nvlist(elem, &nv) == 0);
		verify(nvlist_lookup_uint64(nv, ZPOOL_ERR_DATASET,
		    &dsobj) == 0);
		verify(nvlist_lookup_uint64(nv, ZPOOL_ERR_OBJECT,
		    &obj) == 0);
		zpool_obj_to_path(zhp, dsobj, obj, pathname, len);
		(void) printf("%7s %s\n", "", pathname);
	}
	free(pathname);
	nvlist_free(nverrlist);
}

static void
print_spares(zpool_handle_t *zhp, nvlist_t **spares, uint_t nspares,
    int namewidth)
{
	uint_t i;
	char *name;

	if (nspares == 0)
		return;

	(void) printf(gettext("\tspares\n"));

	for (i = 0; i < nspares; i++) {
		name = zpool_vdev_name(g_zfs, zhp, spares[i], B_FALSE);
		print_status_config(zhp, name, spares[i],
		    namewidth, 2, B_TRUE);
		free(name);
	}
}

static void
print_l2cache(zpool_handle_t *zhp, nvlist_t **l2cache, uint_t nl2cache,
    int namewidth)
{
	uint_t i;
	char *name;

	if (nl2cache == 0)
		return;

	(void) printf(gettext("\tcache\n"));

	for (i = 0; i < nl2cache; i++) {
		name = zpool_vdev_name(g_zfs, zhp, l2cache[i], B_FALSE);
		print_status_config(zhp, name, l2cache[i],
		    namewidth, 2, B_FALSE);
		free(name);
	}
}

static void
print_dedup_stats(nvlist_t *config)
{
	ddt_histogram_t *ddh;
	ddt_stat_t *dds;
	ddt_object_t *ddo;
	uint_t c;

	/*
	 * If the pool was faulted then we may not have been able to
	 * obtain the config. Otherwise, if have anything in the dedup
	 * table continue processing the stats.
	 */
	if (nvlist_lookup_uint64_array(config, ZPOOL_CONFIG_DDT_OBJ_STATS,
	    (uint64_t **)&ddo, &c) != 0 || ddo->ddo_count == 0)
		return;

	(void) printf("\n");
	(void) printf("DDT entries %llu, size %llu on disk, %llu in core\n",
	    (u_longlong_t)ddo->ddo_count,
	    (u_longlong_t)ddo->ddo_dspace,
	    (u_longlong_t)ddo->ddo_mspace);

	verify(nvlist_lookup_uint64_array(config, ZPOOL_CONFIG_DDT_STATS,
	    (uint64_t **)&dds, &c) == 0);
	verify(nvlist_lookup_uint64_array(config, ZPOOL_CONFIG_DDT_HISTOGRAM,
	    (uint64_t **)&ddh, &c) == 0);
	zpool_dump_ddt(dds, ddh);
}

/*
 * Display a summary of pool status.  Displays a summary such as:
 *
 *        pool: tank
 *	status: DEGRADED
 *	reason: One or more devices ...
 *         see: http://www.sun.com/msg/ZFS-xxxx-01
 *	config:
 *		mirror		DEGRADED
 *                c1t0d0	OK
 *                c2t0d0	UNAVAIL
 *
 * When given the '-v' option, we print out the complete config.  If the '-e'
 * option is specified, then we print out error rate information as well.
 */
int
status_callback(zpool_handle_t *zhp, void *data)
{
	status_cbdata_t *cbp = data;
	nvlist_t *config, *nvroot;
	char *msgid;
	int reason;
	const char *health;
	uint_t c;
	vdev_stat_t *vs;

	config = zpool_get_config(zhp, NULL);
	reason = zpool_get_status(zhp, &msgid);

	cbp->cb_count++;

	/*
	 * If we were given 'zpool status -x', only report those pools with
	 * problems.
	 */
	if (reason == ZPOOL_STATUS_OK && cbp->cb_explain) {
		if (!cbp->cb_allpools) {
			(void) printf(gettext("pool '%s' is healthy\n"),
			    zpool_get_name(zhp));
			if (cbp->cb_first)
				cbp->cb_first = B_FALSE;
		}
		return (0);
	}

	if (cbp->cb_first)
		cbp->cb_first = B_FALSE;
	else
		(void) printf("\n");

	verify(nvlist_lookup_nvlist(config, ZPOOL_CONFIG_VDEV_TREE,
	    &nvroot) == 0);
	verify(nvlist_lookup_uint64_array(nvroot, ZPOOL_CONFIG_VDEV_STATS,
	    (uint64_t **)&vs, &c) == 0);
	health = zpool_state_to_name(vs->vs_state, vs->vs_aux);

	(void) printf(gettext("  pool: %s\n"), zpool_get_name(zhp));
	(void) printf(gettext(" state: %s\n"), health);

	switch (reason) {
	case ZPOOL_STATUS_MISSING_DEV_R:
		(void) printf(gettext("status: One or more devices could not "
		    "be opened.  Sufficient replicas exist for\n\tthe pool to "
		    "continue functioning in a degraded state.\n"));
		(void) printf(gettext("action: Attach the missing device and "
		    "online it using 'zpool online'.\n"));
		break;

	case ZPOOL_STATUS_MISSING_DEV_NR:
		(void) printf(gettext("status: One or more devices could not "
		    "be opened.  There are insufficient\n\treplicas for the "
		    "pool to continue functioning.\n"));
		(void) printf(gettext("action: Attach the missing device and "
		    "online it using 'zpool online'.\n"));
		break;

	case ZPOOL_STATUS_CORRUPT_LABEL_R:
		(void) printf(gettext("status: One or more devices could not "
		    "be used because the label is missing or\n\tinvalid.  "
		    "Sufficient replicas exist for the pool to continue\n\t"
		    "functioning in a degraded state.\n"));
		(void) printf(gettext("action: Replace the device using "
		    "'zpool replace'.\n"));
		break;

	case ZPOOL_STATUS_CORRUPT_LABEL_NR:
		(void) printf(gettext("status: One or more devices could not "
		    "be used because the label is missing \n\tor invalid.  "
		    "There are insufficient replicas for the pool to "
		    "continue\n\tfunctioning.\n"));
		zpool_explain_recover(zpool_get_handle(zhp),
		    zpool_get_name(zhp), reason, config);
		break;

	case ZPOOL_STATUS_FAILING_DEV:
		(void) printf(gettext("status: One or more devices has "
		    "experienced an unrecoverable error.  An\n\tattempt was "
		    "made to correct the error.  Applications are "
		    "unaffected.\n"));
		(void) printf(gettext("action: Determine if the device needs "
		    "to be replaced, and clear the errors\n\tusing "
		    "'zpool clear' or replace the device with 'zpool "
		    "replace'.\n"));
		break;

	case ZPOOL_STATUS_OFFLINE_DEV:
		(void) printf(gettext("status: One or more devices has "
		    "been taken offline by the administrator.\n\tSufficient "
		    "replicas exist for the pool to continue functioning in "
		    "a\n\tdegraded state.\n"));
		(void) printf(gettext("action: Online the device using "
		    "'zpool online' or replace the device with\n\t'zpool "
		    "replace'.\n"));
		break;

	case ZPOOL_STATUS_REMOVED_DEV:
		(void) printf(gettext("status: One or more devices has "
		    "been removed by the administrator.\n\tSufficient "
		    "replicas exist for the pool to continue functioning in "
		    "a\n\tdegraded state.\n"));
		(void) printf(gettext("action: Online the device using "
		    "'zpool online' or replace the device with\n\t'zpool "
		    "replace'.\n"));
		break;

	case ZPOOL_STATUS_RESILVERING:
		(void) printf(gettext("status: One or more devices is "
		    "currently being resilvered.  The pool will\n\tcontinue "
		    "to function, possibly in a degraded state.\n"));
		(void) printf(gettext("action: Wait for the resilver to "
		    "complete.\n"));
		break;

	case ZPOOL_STATUS_CORRUPT_DATA:
		(void) printf(gettext("status: One or more devices has "
		    "experienced an error resulting in data\n\tcorruption.  "
		    "Applications may be affected.\n"));
		(void) printf(gettext("action: Restore the file in question "
		    "if possible.  Otherwise restore the\n\tentire pool from "
		    "backup.\n"));
		break;

	case ZPOOL_STATUS_CORRUPT_POOL:
		(void) printf(gettext("status: The pool metadata is corrupted "
		    "and the pool cannot be opened.\n"));
		zpool_explain_recover(zpool_get_handle(zhp),
		    zpool_get_name(zhp), reason, config);
		break;

	case ZPOOL_STATUS_VERSION_OLDER:
		(void) printf(gettext("status: The pool is formatted using an "
		    "older on-disk format.  The pool can\n\tstill be used, but "
		    "some features are unavailable.\n"));
		(void) printf(gettext("action: Upgrade the pool using 'zpool "
		    "upgrade'.  Once this is done, the\n\tpool will no longer "
		    "be accessible on older software versions.\n"));
		break;

	case ZPOOL_STATUS_VERSION_NEWER:
		(void) printf(gettext("status: The pool has been upgraded to a "
		    "newer, incompatible on-disk version.\n\tThe pool cannot "
		    "be accessed on this system.\n"));
		(void) printf(gettext("action: Access the pool from a system "
		    "running more recent software, or\n\trestore the pool from "
		    "backup.\n"));
		break;

	case ZPOOL_STATUS_FAULTED_DEV_R:
		(void) printf(gettext("status: One or more devices are "
		    "faulted in response to persistent errors.\n\tSufficient "
		    "replicas exist for the pool to continue functioning "
		    "in a\n\tdegraded state.\n"));
		(void) printf(gettext("action: Replace the faulted device, "
		    "or use 'zpool clear' to mark the device\n\trepaired.\n"));
		break;

	case ZPOOL_STATUS_FAULTED_DEV_NR:
		(void) printf(gettext("status: One or more devices are "
		    "faulted in response to persistent errors.  There are "
		    "insufficient replicas for the pool to\n\tcontinue "
		    "functioning.\n"));
		(void) printf(gettext("action: Destroy and re-create the pool "
		    "from a backup source.  Manually marking the device\n"
		    "\trepaired using 'zpool clear' may allow some data "
		    "to be recovered.\n"));
		break;

	case ZPOOL_STATUS_IO_FAILURE_WAIT:
	case ZPOOL_STATUS_IO_FAILURE_CONTINUE:
		(void) printf(gettext("status: One or more devices are "
		    "faulted in response to IO failures.\n"));
		(void) printf(gettext("action: Make sure the affected devices "
		    "are connected, then run 'zpool clear'.\n"));
		break;

	case ZPOOL_STATUS_BAD_LOG:
		(void) printf(gettext("status: An intent log record "
		    "could not be read.\n"
		    "\tWaiting for adminstrator intervention to fix the "
		    "faulted pool.\n"));
		(void) printf(gettext("action: Either restore the affected "
		    "device(s) and run 'zpool online',\n"
		    "\tor ignore the intent log records by running "
		    "'zpool clear'.\n"));
		break;

	default:
		/*
		 * The remaining errors can't actually be generated, yet.
		 */
		assert(reason == ZPOOL_STATUS_OK);
	}

	if (msgid != NULL)
		(void) printf(gettext("   see: http://www.sun.com/msg/%s\n"),
		    msgid);

	if (config != NULL) {
		int namewidth;
		uint64_t nerr;
		nvlist_t **spares, **l2cache;
		uint_t nspares, nl2cache;
		pool_scan_stat_t *ps = NULL;

		(void) nvlist_lookup_uint64_array(nvroot,
		    ZPOOL_CONFIG_SCAN_STATS, (uint64_t **)&ps, &c);
		print_scan_status(ps);

		namewidth = max_width(zhp, nvroot, 0, 0);
		if (namewidth < 10)
			namewidth = 10;

		(void) printf(gettext("config:\n\n"));
		(void) printf(gettext("\t%-*s  %-8s %5s %5s %5s\n"), namewidth,
		    "NAME", "STATE", "READ", "WRITE", "CKSUM");
		print_status_config(zhp, zpool_get_name(zhp), nvroot,
		    namewidth, 0, B_FALSE);

		if (num_logs(nvroot) > 0)
			print_logs(zhp, nvroot, namewidth, B_TRUE);
		if (nvlist_lookup_nvlist_array(nvroot, ZPOOL_CONFIG_L2CACHE,
		    &l2cache, &nl2cache) == 0)
			print_l2cache(zhp, l2cache, nl2cache, namewidth);

		if (nvlist_lookup_nvlist_array(nvroot, ZPOOL_CONFIG_SPARES,
		    &spares, &nspares) == 0)
			print_spares(zhp, spares, nspares, namewidth);

		if (nvlist_lookup_uint64(config, ZPOOL_CONFIG_ERRCOUNT,
		    &nerr) == 0) {
			nvlist_t *nverrlist = NULL;

			/*
			 * If the approximate error count is small, get a
			 * precise count by fetching the entire log and
			 * uniquifying the results.
			 */
			if (nerr > 0 && nerr < 100 && !cbp->cb_verbose &&
			    zpool_get_errlog(zhp, &nverrlist) == 0) {
				nvpair_t *elem;

				elem = NULL;
				nerr = 0;
				while ((elem = nvlist_next_nvpair(nverrlist,
				    elem)) != NULL) {
					nerr++;
				}
			}
			nvlist_free(nverrlist);

			(void) printf("\n");

			if (nerr == 0)
				(void) printf(gettext("errors: No known data "
				    "errors\n"));
			else if (!cbp->cb_verbose)
				(void) printf(gettext("errors: %llu data "
				    "errors, use '-v' for a list\n"),
				    (u_longlong_t)nerr);
			else
				print_error_log(zhp);
		}

		if (cbp->cb_dedup_stats)
			print_dedup_stats(config);
	} else {
		(void) printf(gettext("config: The configuration cannot be "
		    "determined.\n"));
	}

	return (0);
}

/*
 * zpool status [-vx] [-T d|u] [pool] ... [interval [count]]
 *
 *	-v	Display complete error logs
 *	-x	Display only pools with potential problems
 *	-D	Display dedup status (undocumented)
 *	-T	Display a timestamp in date(1) or Unix format
 *
 * Describes the health status of all pools or some subset.
 */
int
zpool_do_status(int argc, char **argv)
{
	int c;
	int ret;
	unsigned long interval = 0, count = 0;
	status_cbdata_t cb = { 0 };

	/* check options */
	while ((c = getopt(argc, argv, "vxDT:")) != -1) {
		switch (c) {
		case 'v':
			cb.cb_verbose = B_TRUE;
			break;
		case 'x':
			cb.cb_explain = B_TRUE;
			break;
		case 'D':
			cb.cb_dedup_stats = B_TRUE;
			break;
		case 'T':
			get_timestamp_arg(*optarg);
			break;
		case '?':
			(void) fprintf(stderr, gettext("invalid option '%c'\n"),
			    optopt);
			usage(B_FALSE);
		}
	}

	argc -= optind;
	argv += optind;

	get_interval_count(&argc, argv, &interval, &count);

	if (argc == 0)
		cb.cb_allpools = B_TRUE;

	cb.cb_first = B_TRUE;

	for (;;) {
		if (timestamp_fmt != NODATE)
			print_timestamp(timestamp_fmt);

		ret = for_each_pool(argc, argv, B_TRUE, NULL,
		    status_callback, &cb);

		if (argc == 0 && cb.cb_count == 0)
			(void) printf(gettext("no pools available\n"));
		else if (cb.cb_explain && cb.cb_first && cb.cb_allpools)
			(void) printf(gettext("all pools are healthy\n"));

		if (ret != 0)
			return (ret);

		if (interval == 0)
			break;

		if (count != 0 && --count == 0)
			break;

		(void) sleep(interval);
	}

	return (0);
}

typedef struct upgrade_cbdata {
	int	cb_all;
	int	cb_first;
	int	cb_newer;
	int	cb_argc;
	uint64_t cb_version;
	char	**cb_argv;
} upgrade_cbdata_t;

static int
upgrade_cb(zpool_handle_t *zhp, void *arg)
{
	upgrade_cbdata_t *cbp = arg;
	nvlist_t *config;
	uint64_t version;
	int ret = 0;

	config = zpool_get_config(zhp, NULL);
	verify(nvlist_lookup_uint64(config, ZPOOL_CONFIG_VERSION,
	    &version) == 0);

	if (!cbp->cb_newer && version < SPA_VERSION) {
		if (!cbp->cb_all) {
			if (cbp->cb_first) {
				(void) printf(gettext("The following pools are "
				    "out of date, and can be upgraded.  After "
				    "being\nupgraded, these pools will no "
				    "longer be accessible by older software "
				    "versions.\n\n"));
				(void) printf(gettext("VER  POOL\n"));
				(void) printf(gettext("---  ------------\n"));
				cbp->cb_first = B_FALSE;
			}

			(void) printf("%2llu   %s\n", (u_longlong_t)version,
			    zpool_get_name(zhp));
		} else {
			cbp->cb_first = B_FALSE;
			ret = zpool_upgrade(zhp, cbp->cb_version);
			if (!ret) {
				(void) printf(gettext("Successfully upgraded "
				    "'%s'\n\n"), zpool_get_name(zhp));
			}
		}
	} else if (cbp->cb_newer && version > SPA_VERSION) {
		assert(!cbp->cb_all);

		if (cbp->cb_first) {
			(void) printf(gettext("The following pools are "
			    "formatted using a newer software version and\n"
			    "cannot be accessed on the current system.\n\n"));
			(void) printf(gettext("VER  POOL\n"));
			(void) printf(gettext("---  ------------\n"));
			cbp->cb_first = B_FALSE;
		}

		(void) printf("%2llu   %s\n", (u_longlong_t)version,
		    zpool_get_name(zhp));
	}

	zpool_close(zhp);
	return (ret);
}

/* ARGSUSED */
static int
upgrade_one(zpool_handle_t *zhp, void *data)
{
	upgrade_cbdata_t *cbp = data;
	uint64_t cur_version;
	int ret;

	if (strcmp("log", zpool_get_name(zhp)) == 0) {
		(void) printf(gettext("'log' is now a reserved word\n"
		    "Pool 'log' must be renamed using export and import"
		    " to upgrade.\n"));
		return (1);
	}

	cur_version = zpool_get_prop_int(zhp, ZPOOL_PROP_VERSION, NULL);
	if (cur_version > cbp->cb_version) {
		(void) printf(gettext("Pool '%s' is already formatted "
		    "using more current version '%llu'.\n"),
		    zpool_get_name(zhp), (u_longlong_t) cur_version);
		return (0);
	}
	if (cur_version == cbp->cb_version) {
		(void) printf(gettext("Pool '%s' is already formatted "
		    "using the current version.\n"), zpool_get_name(zhp));
		return (0);
	}

	ret = zpool_upgrade(zhp, cbp->cb_version);

	if (!ret) {
		(void) printf(gettext("Successfully upgraded '%s' "
		    "from version %llu to version %llu\n\n"),
		    zpool_get_name(zhp), (u_longlong_t)cur_version,
		    (u_longlong_t)cbp->cb_version);
	}

	return (ret != 0);
}

/*
 * zpool upgrade
 * zpool upgrade -v
 * zpool upgrade [-V version] <-a | pool ...>
 *
 * With no arguments, display downrev'd ZFS pool available for upgrade.
 * Individual pools can be upgraded by specifying the pool, and '-a' will
 * upgrade all pools.
 */
int
zpool_do_upgrade(int argc, char **argv)
{
	int c;
	upgrade_cbdata_t cb = { 0 };
	int ret = 0;
	boolean_t showversions = B_FALSE;
	char *end;


	/* check options */
	while ((c = getopt(argc, argv, ":avV:")) != -1) {
		switch (c) {
		case 'a':
			cb.cb_all = B_TRUE;
			break;
		case 'v':
			showversions = B_TRUE;
			break;
		case 'V':
			cb.cb_version = strtoll(optarg, &end, 10);
			if (*end != '\0' || cb.cb_version > SPA_VERSION ||
			    cb.cb_version < SPA_VERSION_1) {
				(void) fprintf(stderr,
				    gettext("invalid version '%s'\n"), optarg);
				usage(B_FALSE);
			}
			break;
		case ':':
			(void) fprintf(stderr, gettext("missing argument for "
			    "'%c' option\n"), optopt);
			usage(B_FALSE);
			break;
		case '?':
			(void) fprintf(stderr, gettext("invalid option '%c'\n"),
			    optopt);
			usage(B_FALSE);
		}
	}

	cb.cb_argc = argc;
	cb.cb_argv = argv;
	argc -= optind;
	argv += optind;

	if (cb.cb_version == 0) {
		cb.cb_version = SPA_VERSION;
	} else if (!cb.cb_all && argc == 0) {
		(void) fprintf(stderr, gettext("-V option is "
		    "incompatible with other arguments\n"));
		usage(B_FALSE);
	}

	if (showversions) {
		if (cb.cb_all || argc != 0) {
			(void) fprintf(stderr, gettext("-v option is "
			    "incompatible with other arguments\n"));
			usage(B_FALSE);
		}
	} else if (cb.cb_all) {
		if (argc != 0) {
			(void) fprintf(stderr, gettext("-a option should not "
			    "be used along with a pool name\n"));
			usage(B_FALSE);
		}
	}

	(void) printf(gettext("This system is currently running "
	    "ZFS pool version %llu.\n\n"), SPA_VERSION);
	cb.cb_first = B_TRUE;
	if (showversions) {
		(void) printf(gettext("The following versions are "
		    "supported:\n\n"));
		(void) printf(gettext("VER  DESCRIPTION\n"));
		(void) printf("---  -----------------------------------------"
		    "---------------\n");
		(void) printf(gettext(" 1   Initial ZFS version\n"));
		(void) printf(gettext(" 2   Ditto blocks "
		    "(replicated metadata)\n"));
		(void) printf(gettext(" 3   Hot spares and double parity "
		    "RAID-Z\n"));
		(void) printf(gettext(" 4   zpool history\n"));
		(void) printf(gettext(" 5   Compression using the gzip "
		    "algorithm\n"));
		(void) printf(gettext(" 6   bootfs pool property\n"));
		(void) printf(gettext(" 7   Separate intent log devices\n"));
		(void) printf(gettext(" 8   Delegated administration\n"));
		(void) printf(gettext(" 9   refquota and refreservation "
		    "properties\n"));
		(void) printf(gettext(" 10  Cache devices\n"));
		(void) printf(gettext(" 11  Improved scrub performance\n"));
		(void) printf(gettext(" 12  Snapshot properties\n"));
		(void) printf(gettext(" 13  snapused property\n"));
		(void) printf(gettext(" 14  passthrough-x aclinherit\n"));
		(void) printf(gettext(" 15  user/group space accounting\n"));
		(void) printf(gettext(" 16  stmf property support\n"));
		(void) printf(gettext(" 17  Triple-parity RAID-Z\n"));
		(void) printf(gettext(" 18  Snapshot user holds\n"));
		(void) printf(gettext(" 19  Log device removal\n"));
		(void) printf(gettext(" 20  Compression using zle "
		    "(zero-length encoding)\n"));
		(void) printf(gettext(" 21  Deduplication\n"));
		(void) printf(gettext(" 22  Received properties\n"));
		(void) printf(gettext(" 23  Slim ZIL\n"));
		(void) printf(gettext(" 24  System attributes\n"));
		(void) printf(gettext(" 25  Improved scrub stats\n"));
		(void) printf(gettext(" 26  Improved snapshot deletion "
		    "performance\n"));
		(void) printf(gettext("\nFor more information on a particular "
		    "version, including supported releases,\n"));
		(void) printf(gettext("see the ZFS Administration Guide.\n\n"));
	} else if (argc == 0) {
		int notfound;

		ret = zpool_iter(g_zfs, upgrade_cb, &cb);
		notfound = cb.cb_first;

		if (!cb.cb_all && ret == 0) {
			if (!cb.cb_first)
				(void) printf("\n");
			cb.cb_first = B_TRUE;
			cb.cb_newer = B_TRUE;
			ret = zpool_iter(g_zfs, upgrade_cb, &cb);
			if (!cb.cb_first) {
				notfound = B_FALSE;
				(void) printf("\n");
			}
		}

		if (ret == 0) {
			if (notfound)
				(void) printf(gettext("All pools are formatted "
				    "using this version.\n"));
			else if (!cb.cb_all)
				(void) printf(gettext("Use 'zpool upgrade -v' "
				    "for a list of available versions and "
				    "their associated\nfeatures.\n"));
		}
	} else {
		ret = for_each_pool(argc, argv, B_FALSE, NULL,
		    upgrade_one, &cb);
	}

	return (ret);
}

typedef struct hist_cbdata {
	boolean_t first;
	int longfmt;
	int internal;
} hist_cbdata_t;

/*
 * Print out the command history for a specific pool.
 */
static int
get_history_one(zpool_handle_t *zhp, void *data)
{
	nvlist_t *nvhis;
	nvlist_t **records;
	uint_t numrecords;
	char *cmdstr;
	char *pathstr;
	uint64_t dst_time;
	time_t tsec;
	struct tm t;
	char tbuf[30];
	int ret, i;
	uint64_t who;
	struct passwd *pwd;
	char *hostname;
	char *zonename;
	char internalstr[MAXPATHLEN];
	hist_cbdata_t *cb = (hist_cbdata_t *)data;
	uint64_t txg;
	uint64_t ievent;

	cb->first = B_FALSE;

	(void) printf(gettext("History for '%s':\n"), zpool_get_name(zhp));

	if ((ret = zpool_get_history(zhp, &nvhis)) != 0)
		return (ret);

	verify(nvlist_lookup_nvlist_array(nvhis, ZPOOL_HIST_RECORD,
	    &records, &numrecords) == 0);
	for (i = 0; i < numrecords; i++) {
		if (nvlist_lookup_uint64(records[i], ZPOOL_HIST_TIME,
		    &dst_time) != 0)
			continue;

		/* is it an internal event or a standard event? */
		if (nvlist_lookup_string(records[i], ZPOOL_HIST_CMD,
		    &cmdstr) != 0) {
			if (cb->internal == 0)
				continue;

			if (nvlist_lookup_uint64(records[i],
			    ZPOOL_HIST_INT_EVENT, &ievent) != 0)
				continue;
			verify(nvlist_lookup_uint64(records[i],
			    ZPOOL_HIST_TXG, &txg) == 0);
			verify(nvlist_lookup_string(records[i],
			    ZPOOL_HIST_INT_STR, &pathstr) == 0);
			if (ievent >= LOG_END)
				continue;
			(void) snprintf(internalstr,
			    sizeof (internalstr),
			    "[internal %s txg:%llu] %s",
			    zfs_history_event_names[ievent], (u_longlong_t)txg,
			    pathstr);
			cmdstr = internalstr;
		}
		tsec = dst_time;
		(void) localtime_r(&tsec, &t);
		(void) strftime(tbuf, sizeof (tbuf), "%F.%T", &t);
		(void) printf("%s %s", tbuf, cmdstr);

		if (!cb->longfmt) {
			(void) printf("\n");
			continue;
		}
		(void) printf(" [");
		if (nvlist_lookup_uint64(records[i],
		    ZPOOL_HIST_WHO, &who) == 0) {
			pwd = getpwuid((uid_t)who);
			if (pwd)
				(void) printf("user %s on",
				    pwd->pw_name);
			else
				(void) printf("user %d on",
				    (int)who);
		} else {
			(void) printf(gettext("no info]\n"));
			continue;
		}
		if (nvlist_lookup_string(records[i],
		    ZPOOL_HIST_HOST, &hostname) == 0) {
			(void) printf(" %s", hostname);
		}
		if (nvlist_lookup_string(records[i],
		    ZPOOL_HIST_ZONE, &zonename) == 0) {
			(void) printf(":%s", zonename);
		}

		(void) printf("]");
		(void) printf("\n");
	}
	(void) printf("\n");
	nvlist_free(nvhis);

	return (ret);
}

/*
 * zpool history <pool>
 *
 * Displays the history of commands that modified pools.
 */


int
zpool_do_history(int argc, char **argv)
{
	hist_cbdata_t cbdata = { 0 };
	int ret;
	int c;

	cbdata.first = B_TRUE;
	/* check options */
	while ((c = getopt(argc, argv, "li")) != -1) {
		switch (c) {
		case 'l':
			cbdata.longfmt = 1;
			break;
		case 'i':
			cbdata.internal = 1;
			break;
		case '?':
			(void) fprintf(stderr, gettext("invalid option '%c'\n"),
			    optopt);
			usage(B_FALSE);
		}
	}
	argc -= optind;
	argv += optind;

	ret = for_each_pool(argc, argv, B_FALSE,  NULL, get_history_one,
	    &cbdata);

	if (argc == 0 && cbdata.first == B_TRUE) {
		(void) printf(gettext("no pools available\n"));
		return (0);
	}

	return (ret);
}

static int
get_callback(zpool_handle_t *zhp, void *data)
{
	zprop_get_cbdata_t *cbp = (zprop_get_cbdata_t *)data;
	char value[MAXNAMELEN];
	zprop_source_t srctype;
	zprop_list_t *pl;

	for (pl = cbp->cb_proplist; pl != NULL; pl = pl->pl_next) {

		/*
		 * Skip the special fake placeholder. This will also skip
		 * over the name property when 'all' is specified.
		 */
		if (pl->pl_prop == ZPOOL_PROP_NAME &&
		    pl == cbp->cb_proplist)
			continue;

		if (zpool_get_prop(zhp, pl->pl_prop,
		    value, sizeof (value), &srctype) != 0)
			continue;

		zprop_print_one_property(zpool_get_name(zhp), cbp,
		    zpool_prop_to_name(pl->pl_prop), value, srctype, NULL,
		    NULL);
	}
	return (0);
}

int
zpool_do_get(int argc, char **argv)
{
	zprop_get_cbdata_t cb = { 0 };
	zprop_list_t fake_name = { 0 };
	int ret;

	if (argc < 3)
		usage(B_FALSE);

	cb.cb_first = B_TRUE;
	cb.cb_sources = ZPROP_SRC_ALL;
	cb.cb_columns[0] = GET_COL_NAME;
	cb.cb_columns[1] = GET_COL_PROPERTY;
	cb.cb_columns[2] = GET_COL_VALUE;
	cb.cb_columns[3] = GET_COL_SOURCE;
	cb.cb_type = ZFS_TYPE_POOL;

	if (zprop_get_list(g_zfs, argv[1],  &cb.cb_proplist,
	    ZFS_TYPE_POOL) != 0)
		usage(B_FALSE);

	if (cb.cb_proplist != NULL) {
		fake_name.pl_prop = ZPOOL_PROP_NAME;
		fake_name.pl_width = strlen(gettext("NAME"));
		fake_name.pl_next = cb.cb_proplist;
		cb.cb_proplist = &fake_name;
	}

	ret = for_each_pool(argc - 2, argv + 2, B_TRUE, &cb.cb_proplist,
	    get_callback, &cb);

	if (cb.cb_proplist == &fake_name)
		zprop_free_list(fake_name.pl_next);
	else
		zprop_free_list(cb.cb_proplist);

	return (ret);
}

typedef struct set_cbdata {
	char *cb_propname;
	char *cb_value;
	boolean_t cb_any_successful;
} set_cbdata_t;

int
set_callback(zpool_handle_t *zhp, void *data)
{
	int error;
	set_cbdata_t *cb = (set_cbdata_t *)data;

	error = zpool_set_prop(zhp, cb->cb_propname, cb->cb_value);

	if (!error)
		cb->cb_any_successful = B_TRUE;

	return (error);
}

int
zpool_do_set(int argc, char **argv)
{
	set_cbdata_t cb = { 0 };
	int error;

	if (argc > 1 && argv[1][0] == '-') {
		(void) fprintf(stderr, gettext("invalid option '%c'\n"),
		    argv[1][1]);
		usage(B_FALSE);
	}

	if (argc < 2) {
		(void) fprintf(stderr, gettext("missing property=value "
		    "argument\n"));
		usage(B_FALSE);
	}

	if (argc < 3) {
		(void) fprintf(stderr, gettext("missing pool name\n"));
		usage(B_FALSE);
	}

	if (argc > 3) {
		(void) fprintf(stderr, gettext("too many pool names\n"));
		usage(B_FALSE);
	}

	cb.cb_propname = argv[1];
	cb.cb_value = strchr(cb.cb_propname, '=');
	if (cb.cb_value == NULL) {
		(void) fprintf(stderr, gettext("missing value in "
		    "property=value argument\n"));
		usage(B_FALSE);
	}

	*(cb.cb_value) = '\0';
	cb.cb_value++;

	error = for_each_pool(argc - 2, argv + 2, B_TRUE, NULL,
	    set_callback, &cb);

	return (error);
}

static int
find_command_idx(char *command, int *idx)
{
	int i;

	for (i = 0; i < NCOMMAND; i++) {
		if (command_table[i].name == NULL)
			continue;

		if (strcmp(command, command_table[i].name) == 0) {
			*idx = i;
			return (0);
		}
	}
	return (1);
}

int
main(int argc, char **argv)
{
	int ret;
	int i = 0;
	char *cmdname;

	(void) setlocale(LC_ALL, "");
	(void) textdomain(TEXT_DOMAIN);

	if ((g_zfs = libzfs_init()) == NULL) {
		(void) fprintf(stderr, gettext("internal error: failed to "
		    "initialize ZFS library\n"));
		return (1);
	}

	libzfs_print_on_error(g_zfs, B_TRUE);

	opterr = 0;

	/*
	 * Make sure the user has specified some command.
	 */
	if (argc < 2) {
		(void) fprintf(stderr, gettext("missing command\n"));
		usage(B_FALSE);
	}

	cmdname = argv[1];

	/*
	 * Special case '-?'
	 */
	if (strcmp(cmdname, "-?") == 0)
		usage(B_TRUE);

	zpool_set_history_str("zpool", argc, argv, history_str);
	verify(zpool_stage_history(g_zfs, history_str) == 0);

	/*
	 * Run the appropriate command.
	 */
	if (find_command_idx(cmdname, &i) == 0) {
		current_command = &command_table[i];
		ret = command_table[i].func(argc - 1, argv + 1);
	} else if (strchr(cmdname, '=')) {
		verify(find_command_idx("set", &i) == 0);
		current_command = &command_table[i];
		ret = command_table[i].func(argc, argv);
	} else if (strcmp(cmdname, "freeze") == 0 && argc == 3) {
		/*
		 * 'freeze' is a vile debugging abomination, so we treat
		 * it as such.
		 */
		char buf[16384];
		int fd = open(ZFS_DEV, O_RDWR);
		(void) strcpy((void *)buf, argv[2]);
		return (!!ioctl(fd, ZFS_IOC_POOL_FREEZE, buf));
	} else {
		(void) fprintf(stderr, gettext("unrecognized "
		    "command '%s'\n"), cmdname);
		usage(B_FALSE);
		ret = 1;
	}

	libzfs_fini(g_zfs);

	/*
	 * The 'ZFS_ABORT' environment variable causes us to dump core on exit
	 * for the purposes of running ::findleaks.
	 */
	if (getenv("ZFS_ABORT") != NULL) {
		(void) printf("dumping core by request\n");
		abort();
	}

	return (ret);
}<|MERGE_RESOLUTION|>--- conflicted
+++ resolved
@@ -1732,8 +1732,6 @@
 		usage(B_FALSE);
 	}
 
-<<<<<<< HEAD
-=======
 	if ((dryrun || xtreme_rewind) && !do_rewind) {
 		(void) fprintf(stderr,
 		    gettext("-n or -X only meaningful with -F\n"));
@@ -1757,7 +1755,6 @@
 		nsearch = 1;
 	}
 
->>>>>>> 812761ea
 	/* check argument count */
 	if (do_all) {
 		if (argc != 0) {
@@ -1778,13 +1775,10 @@
 		if (argc == 0 && !priv_ineffect(PRIV_SYS_CONFIG)) {
 			(void) fprintf(stderr, gettext("cannot "
 			    "discover pools: permission denied\n"));
-<<<<<<< HEAD
 			if (searchdirs != NULL)
 				free(searchdirs);
-=======
-			free(searchdirs);
+
 			nvlist_free(policy);
->>>>>>> 812761ea
 			return (1);
 		}
 	}
@@ -1847,17 +1841,13 @@
 			(void) fprintf(stderr, gettext("cannot import '%s': "
 			    "no such pool available\n"), argv[0]);
 		}
-<<<<<<< HEAD
+		err = 1;
+	}
+
+	if (err == 1) {
 		if (searchdirs != NULL)
 			free(searchdirs);
-=======
-		err = 1;
-	}
-
-	if (err == 1) {
-		free(searchdirs);
 		nvlist_free(policy);
->>>>>>> 812761ea
 		return (1);
 	}
 
@@ -1956,13 +1946,9 @@
 error:
 	nvlist_free(props);
 	nvlist_free(pools);
-<<<<<<< HEAD
+	nvlist_free(policy);
 	if (searchdirs != NULL)
 		free(searchdirs);
-=======
-	nvlist_free(policy);
-	free(searchdirs);
->>>>>>> 812761ea
 
 	return (err ? 1 : 0);
 }
